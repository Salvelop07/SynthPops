--- conflicted
+++ resolved
@@ -39,16 +39,10 @@
     country_location = 'usa'
     sheet_name = 'United States of America'
 
-<<<<<<< HEAD
-    n = 10000
-    verbose = False
-    plot = False
-=======
     n = 11000
     verbose = False
     plot = True
     write = True
->>>>>>> 41ca43f7
 
     # this will generate a population with microstructure and age demographics that approximate those of the location selected
     # also saves to file in:
