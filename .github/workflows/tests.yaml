--- conflicted
+++ resolved
@@ -24,11 +24,7 @@
         run: pip install -r tests/requirements_test.txt
       - name: Run API tests
         working-directory: ./tests
-<<<<<<< HEAD
-        run: pytest . --cov-config=.coveragerc --cov=../synthpops -m "not e2etest" --ignore-glob=*manual* --junitxml=test-results.xml --workers auto --durations=0
-=======
         run: pytest --cov-config=.coveragerc --cov=../synthpops --junitxml=test-results.xml --workers auto --durations=0
->>>>>>> d399b0b3
       - name: Create coverage badge
         working-directory: ./tests
         run: coverage-badge -o coverage-badge.svg
