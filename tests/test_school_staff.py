"""
test school staff features
"""
import unittest
import tempfile
import os
import sys
import shutil
import datetime
import synthpops as sp
import sciris as sc
import utilities
from synthpops import cfg


class TestSchoolStaff(unittest.TestCase):

    do_close = True # Whether or not to close plots after saving them to disk
    n = 5001 # Number of people to run the tests for

    @classmethod
    def setUpClass(cls) -> None:
        cls.resultdir = tempfile.TemporaryDirectory().name
        cls.dataDir = os.path.join(cls.resultdir, "data")
        cls.subdir_level = "data/demographics/contact_matrices_152_countries"
        cls.sourcedir = os.path.join(os.path.dirname(os.path.dirname(__file__)), cls.subdir_level)
        utilities.copy_input(cls.sourcedir, cls.resultdir, cls.subdir_level)
        cfg.set_nbrackets(20)

    @classmethod
    def tearDownClass(cls) -> None:
        cls.copy_output()
        shutil.rmtree(cls.resultdir, ignore_errors=True)

    @classmethod
    def copy_output(cls):
        dirname = datetime.datetime.now().strftime("%m%d%Y_%H_%M")
        dirname = os.path.join(os.path.dirname(__file__), dirname)
        os.makedirs(dirname, exist_ok=True)
        for f in os.listdir(cls.resultdir):
            if os.path.isfile(os.path.join(cls.resultdir, f)):
                shutil.copy(os.path.join(cls.resultdir, f), os.path.join(dirname, f))


<<<<<<< HEAD
    @unittest.skip("this long running scenario is excluded from BVT")
=======
    @unittest.skip("this long running scenario is excluded from BVT (basic verification tests)")
>>>>>>> c2f31dc1
    def test_scale(self):
        seed = 1
        # set param
        average_student_teacher_ratio = 22
        average_student_all_staff_ratio = 15
        datadir = self.dataDir
        location = 'seattle_metro'
        state_location = 'Washington'
        country_location = 'usa'
        i = 0
        for n in [10001, 20001, 50001, 80001, 100001]:
            try:
                pop = {}
                sp.set_seed(seed)
                print(seed)
                pop = sp.generate_synthetic_population(n, datadir,average_student_teacher_ratio=average_student_teacher_ratio,
                                                       average_student_all_staff_ratio=average_student_all_staff_ratio,
                                                       return_popdict=True)
                sc.savejson(os.path.join(self.resultdir, f"calltwice_{n}_{i}.json"), pop, indent=2)
                result = utilities.check_teacher_staff_ratio(pop, self.dataDir, f"calltwice_{n}_{i}", average_student_teacher_ratio,
                                                             average_student_all_staff_ratio=average_student_all_staff_ratio, err_margin=2)
                utilities.check_enrollment_distribution(pop, n, datadir, location, state_location, country_location,
                                                        test_prefix=f"calltwice{n}_{i}", skip_stat_check=True, do_close=self.do_close)
                utilities.check_age_distribution(pop, n, datadir, location, state_location, country_location,
                                                 test_prefix=f"calltwice{n}_{i}", do_close=self.do_close)
                i += 1
            except:
                print("check failed, continue...")
        return result


    def test_staff_generate(self):

        """
        generate a population and check if teacher/staff ratio match
        """
        seed = 1
        sp.set_seed(seed)
        #set param
        n = self.n
        datadir = self.dataDir
        location = 'seattle_metro'
        state_location = 'Washington'
        country_location = 'usa'
        sheet_name = 'United States of America'
        school_enrollment_counts_available = False
        with_school_types = False
        school_mixing_type = 'random'
        average_class_size = 20
        inter_grade_mixing = 0.1
        average_student_teacher_ratio = 20
        average_teacher_teacher_degree = 3
        teacher_age_min = 25
        teacher_age_max = 75
        average_student_all_staff_ratio = 12
        average_additional_staff_degree = 18
        staff_age_min = 20
        staff_age_max = 75
        return_popdict = True
        test_prefix = sys._getframe().f_code.co_name
        vals = locals()
        pop = utilities.runpop(resultdir=self.resultdir, testprefix=f"{test_prefix}", actual_vals=vals, method=sp.generate_synthetic_population)
        utilities.check_class_size(pop, average_class_size, average_student_teacher_ratio,
                                       average_student_all_staff_ratio, 1)
        result = utilities.check_teacher_staff_ratio(pop, self.dataDir, f"{test_prefix}", average_student_teacher_ratio, average_student_all_staff_ratio, err_margin=2)
        utilities.check_age_distribution(pop, self.n, datadir, location, state_location, country_location, test_prefix=test_prefix, do_close=self.do_close)
        utilities.check_enrollment_distribution(pop, self.n, datadir, location, state_location, country_location, test_prefix=f"{test_prefix}", do_close=self.do_close)


    def test_with_ltcf(self):
        """
        test with long term care facilities options
        """
        seed = 1
        sp.set_seed(seed)
        # set param
        n = self.n
        datadir = self.dataDir
        location = 'seattle_metro'
        state_location = 'Washington'
        country_location = 'usa'
        sheet_name = 'United States of America'
        use_two_group_reduction = True
        average_LTCF_degree = 20
        ltcf_staff_age_min = 20
        ltcf_staff_age_max = 65
        with_school_types = True
        average_class_size = 20
        inter_grade_mixing = 0.1
        average_student_teacher_ratio = 20.0
        average_teacher_teacher_degree = 3
        teacher_age_min = 25
        teacher_age_max = 70

        with_non_teaching_staff = True
        average_student_all_staff_ratio = 11
        average_additional_staff_degree = 20
        staff_age_min = 20
        staff_age_max = 75
        school_mixing_type = {'pk': 'age_and_class_clustered', 'es': 'random', 'ms': 'age_clustered', 'hs': 'random', 'uv': 'random'}
        return_popdict = True
        vals = locals()
        test_prefix = sys._getframe().f_code.co_name
        pop = utilities.runpop(resultdir=self.resultdir, testprefix=test_prefix, actual_vals=vals,
                               method=sp.generate_microstructure_with_facilities)
        utilities.check_class_size(pop, average_class_size, average_student_teacher_ratio,
                                   average_student_all_staff_ratio, 1)
        result = utilities.check_teacher_staff_ratio(pop, datadir, test_prefix, average_student_teacher_ratio,
                                                     average_student_all_staff_ratio, err_margin=2)
        utilities.check_age_distribution(pop, self.n, datadir, location, state_location, country_location, test_prefix=test_prefix, do_close=self.do_close)
        utilities.check_enrollment_distribution(pop, self.n, datadir, location, state_location, country_location, test_prefix=test_prefix, do_close=self.do_close)


# Run unit tests if called as a script
if __name__ == '__main__':
    TestSchoolStaff.do_close = False
    unittest.main()<|MERGE_RESOLUTION|>--- conflicted
+++ resolved
@@ -42,11 +42,7 @@
                 shutil.copy(os.path.join(cls.resultdir, f), os.path.join(dirname, f))
 
 
-<<<<<<< HEAD
-    @unittest.skip("this long running scenario is excluded from BVT")
-=======
     @unittest.skip("this long running scenario is excluded from BVT (basic verification tests)")
->>>>>>> c2f31dc1
     def test_scale(self):
         seed = 1
         # set param
