import synthpops as sp
import synthpops.contact_networks as spcnx
import sciris as sc
from synthpops.base import *

default_n = 1000

default_social_layers = True
directed = False

datadir = sp.datadir
country_location = 'usa'
state_location = 'Washington'
location = 'seattle_metro'
sheet_name = 'United States of America'


def test_make_popdict(n=default_n):
    sc.heading(f'Making popdict for {n} people')

    popdict = sp.make_popdict(n=n)

    return popdict


def test_make_popdict_generic(n=default_n):
    sc.heading(f'Making popdict for {n} people')
    n = int(n)

    popdict = sp.make_popdict(n=n, use_demography=False)  # Non-USA not implemented

    return popdict


def test_make_popdict_supplied(n=default_n):
    sc.heading(f'Making "supplied" popdict for {n} people')
    n = int(n)
    fixed_age = 40
    fixed_sex = 1

<<<<<<< HEAD
    uids = [i for i in np.arange(n)]
    ages = fixed_age*np.ones(n)
    sexes = fixed_sex*np.ones(n)
=======
    uids = [str(i) for i in np.arange(n)]
    ages = fixed_age * np.ones(n)
    sexes = fixed_sex * np.ones(n)
>>>>>>> 48bffa71

    # Simply compile these into a dict
    popdict = sp.make_popdict(uids=uids, ages=ages, sexes=sexes)

    assert popdict[uids[0]]['age'] == fixed_age
    assert popdict[uids[0]]['sex'] == fixed_sex

    return popdict


def test_make_popdict_supplied_ages(n=default_n):
    sc.heading(f'Making "supplied" popdict for {n} people')
    n = int(n)
    fixed_age = 40

    uids = [str(i) for i in np.arange(n)]
    ages = fixed_age * np.ones(n)
    ages[-10:] = fixed_age * 2

    # generate sex
    popdict = sp.make_popdict(uids=uids, ages=ages)

    return popdict


def test_make_popdict_supplied_sexes(n=default_n):
    sc.heading(f'Making "supplied" popdict for {n} people -- skipping for now')
    n = int(n)
    fixed_p_sex = 0.4

    uids = [str(i) for i in np.arange(n)]
    sexes = np.random.binomial(1, p=fixed_p_sex, size=n)
    sexes = None  # Skip for now since not working

    # generate ages
    country_location = 'usa'
    popdict = sp.make_popdict(uids=uids, sexes=sexes, country_location=country_location)

    return popdict


def test_make_contacts(n=default_n):
    sc.heading(f'Making contacts for {n} people')

    popdict = popdict = sp.make_popdict(n=n)

    options_args = dict.fromkeys(['use_age', 'use_sex', 'use_loc', 'use_social_layers'], True)
    contacts = sp.make_contacts(popdict, options_args=options_args)

    return contacts


def test_make_contacts_and_show_some_layers(n=default_n, n_contacts_dic=None, state_location='Washington',
                                            location='seattle_metro', country_location='usa'):
    sc.heading(f'Make contacts for {int(n)} people and showing some layers')

    popdict = sp.make_popdict(n=1e3, state_location=state_location, location=location)

    options_args = dict.fromkeys(['use_age', 'use_sex', 'use_loc', 'use_age_mixing', 'use_social_layers'], True)
    contacts = sp.make_contacts(popdict, n_contacts_dic=n_contacts_dic, state_location=state_location,
                                location=location, country_location=country_location, options_args=options_args)
    uids = contacts.keys()
    uids = [uid for uid in uids]
    for n, uid in enumerate(uids):
        if n > 20:
            break
        layers = contacts[uid]['contacts']
        print('uid', uid, 'age', contacts[uid]['age'], 'total contacts',
              np.sum([len(contacts[uid]['contacts'][k]) for k in layers]))
        for k in layers:
            contact_ages = [contacts[c]['age'] for c in contacts[uid]['contacts'][k]]
            print(k, len(contact_ages), 'contact ages', contact_ages)
        print()

    return contacts


def test_make_contacts_generic(n=default_n):
    sc.heading(f'Making popdict for {n} people')
    n = int(n)
    popdict = sp.make_popdict(n=n, use_demography=False)

    contacts = sp.make_contacts(popdict)
    uids = contacts.keys()
    uids = [uid for uid in uids]
    for n, uid in enumerate(uids):
        if n > 20:
            break
        layers = contacts[uid]['contacts']
        print('uid', uid, 'age', contacts[uid]['age'], 'total contacts',
              np.sum([len(contacts[uid]['contacts'][k]) for k in layers]))
        for k in layers:
            contact_ages = [contacts[c]['age'] for c in contacts[uid]['contacts'][k]]
            print(k, len(contact_ages), 'contact ages', contact_ages)
        print()

    return contacts


<<<<<<< HEAD
def test_make_contacts_use_microstructure(location='seattle_metro',state_location='Washington',n=default_n):
=======
def test_make_contacts_use_microstructure(location='seattle_metro', state_location='Washington', Npop=5000):
    options_args = dict.fromkeys(['use_microstructure'], True)
    network_distr_args = {'Npop': Npop}
    contacts = sp.make_contacts(state_location=state_location, location=location, options_args=options_args,
                                network_distr_args=network_distr_args)
    uids = contacts.keys()
    uids = [uid for uid in uids]
    for n, uid in enumerate(uids):
        if n > 20:
            break
        layers = contacts[uid]['contacts']
        print('uid', uid, 'age', contacts[uid]['age'], 'total contacts',
              np.sum([len(contacts[uid]['contacts'][k]) for k in layers]))
        for k in layers:
            contact_ages = [contacts[c]['age'] for c in contacts[uid]['contacts'][k]]
            print(k, len(contact_ages), 'contact ages', contact_ages)
        print()

    return contacts

>>>>>>> 48bffa71

def test_make_contacts_generic_from_network_distr_args(Npop=5000):
    popdict = sp.make_popdict(n=Npop)
    network_distr_args = {'average_degree': 30, 'directed': False, 'network_type': 'poisson_degree'}
    contacts = sp.make_contacts_generic(popdict=popdict, network_distr_args=network_distr_args)
    uids = contacts.keys()
    uids = [uid for uid in uids]
    for n, uid in enumerate(uids):
        if n > 20:
            break
        layers = contacts[uid]['contacts']
        print('uid', uid, 'age', contacts[uid]['age'], 'total contacts',
              np.sum([len(contacts[uid]['contacts'][k]) for k in layers]))
        for k in layers:
            contact_ages = [contacts[c]['age'] for c in contacts[uid]['contacts'][k]]
            print(k, len(contact_ages), 'contact ages', contact_ages)
        print()

    return contacts


<<<<<<< HEAD
def test_make_contacts_from_microstructure(datadir=sp.datadir, location='seattle_metro', country_location='usa',
                                           state_location='Washington'):
    contacts = sp.make_contacts_from_microstructure(datadir=datadir, location=location,
                                                    country_location=country_location, state_location=state_location,
                                                    n=default_n)
    uids = contacts.keys()
    uids = [uid for uid in uids]
    for n,uid in enumerate(uids):
        if n > 20:
            break
        layers = contacts[uid]['contacts']
        print('uid',uid,'age',contacts[uid]['age'],'total contacts', np.sum([len(contacts[uid]['contacts'][k]) for k in layers]))
        for k in layers:
            contact_ages = [contacts[c]['age'] for c in contacts[uid]['contacts'][k]]
            print(k,len(contact_ages),'contact ages',contact_ages)
        print()
=======
def test_make_contacts_with_facilities_from_microstructure(location='seattle_metro', state_location='Washington',
                                                           country_location='usa', Npop=1000):
    # First generate microstructure with facilities
    sp.generate_microstructure_with_facilities(datadir, location, state_location, country_location,
                                               Npop, school_enrollment_counts_available=True,
                                               write=True, do_plot=False, return_popdict=True)

    # Then make contacts
    popdict = sp.make_contacts_with_facilities_from_microstructure(datadir, location, state_location, country_location,
                                                                   Npop)

    contains_age = 74
    contains_sex = 1

    uids = popdict.keys()
    assert contains_age in uids
    assert contains_sex in uids

    return popdict


def test_make_contacts_from_microstructure(location='seattle_metro', state_location='Washington', Npop=10000):
    contacts = sp.make_contacts_from_microstructure(datadir, location=location, state_location=state_location,
                                                    country_location=country_location, n=Npop, with_industry_code=False)
    uids = contacts.keys()
    uids = [uid for uid in uids]
    for n, uid in enumerate(uids):
        if n > 20:
            break
        layers = contacts[uid]['contacts']
        print('uid', uid, 'age', contacts[uid]['age'], 'total contacts',
              np.sum([len(contacts[uid]['contacts'][k]) for k in layers]))
        for k in layers:
            contact_ages = [contacts[c]['age'] for c in contacts[uid]['contacts'][k]]
            print(k, len(contact_ages), 'contact ages', contact_ages)
            schools = contacts[uid]['contacts']['S']
            school_id = contacts[uid]['scid']
            school_teacher = contacts[uid]['sc_teacher']
            school_student = contacts[uid]['sc_student']
            assert schools is not None
            if school_id is None:
                assert school_id is None
            else:
                assert school_id is not None
            if school_teacher is None:
                assert school_teacher is None
            else:
                assert school_teacher is 1
            if school_student is None:
                assert school_student is None
            else:
                assert school_student is 1
>>>>>>> 48bffa71

    return contacts


<<<<<<< HEAD

#%% Run as a script
=======
# %% Run as a script
>>>>>>> 48bffa71
if __name__ == '__main__':
    sc.tic()

    datadir = sp.datadir

    location = 'seattle_metro'
    state_location = 'Washington'
    country_location = 'usa'

    n_contacts_dic = {'H': 3, 'S': 30, 'W': 30, 'C': 10}
    contacts = test_make_contacts_and_show_some_layers(n=default_n, n_contacts_dic=n_contacts_dic,
                                                       state_location=state_location, location=location,
                                                       country_location=country_location)

    popdict = test_make_popdict(default_n)
    popdict = test_make_popdict_supplied(default_n)
    popdict = test_make_popdict_supplied_ages(default_n)
    popdict = test_make_popdict_supplied_sexes(20)
<<<<<<< HEAD
    # popdict = test_make_popdict_generic(default_n)

    # contacts = test_make_contacts_generic(default_n)
    contacts = test_make_contacts_use_microstructure(location='seattle_metro',state_location='Washington')
    contacts = test_make_contacts_from_microstructure()
    sc.toc()
=======
    popdict = test_make_popdict_generic(default_n)
>>>>>>> 48bffa71

    contacts = test_make_contacts(default_n)
    contacts = test_make_contacts_generic(default_n)
    contacts = test_make_contacts_generic_from_network_distr_args(Npop=5000)
    contacts = test_make_contacts_with_facilities_from_microstructure(location='seattle_metro',
                                                                      state_location='Washington',
                                                                      country_location='usa', Npop=1000)
    contacts = test_make_contacts_use_microstructure(location='seattle_metro', state_location='Washington', Npop=5000)
    contacts = test_make_contacts_from_microstructure(location='seattle_metro', state_location='Washington', Npop=10000)

    sc.toc()

print('Done.')<|MERGE_RESOLUTION|>--- conflicted
+++ resolved
@@ -38,15 +38,9 @@
     fixed_age = 40
     fixed_sex = 1
 
-<<<<<<< HEAD
-    uids = [i for i in np.arange(n)]
-    ages = fixed_age*np.ones(n)
-    sexes = fixed_sex*np.ones(n)
-=======
     uids = [str(i) for i in np.arange(n)]
     ages = fixed_age * np.ones(n)
     sexes = fixed_sex * np.ones(n)
->>>>>>> 48bffa71
 
     # Simply compile these into a dict
     popdict = sp.make_popdict(uids=uids, ages=ages, sexes=sexes)
@@ -146,9 +140,6 @@
     return contacts
 
 
-<<<<<<< HEAD
-def test_make_contacts_use_microstructure(location='seattle_metro',state_location='Washington',n=default_n):
-=======
 def test_make_contacts_use_microstructure(location='seattle_metro', state_location='Washington', Npop=5000):
     options_args = dict.fromkeys(['use_microstructure'], True)
     network_distr_args = {'Npop': Npop}
@@ -169,7 +160,6 @@
 
     return contacts
 
->>>>>>> 48bffa71
 
 def test_make_contacts_generic_from_network_distr_args(Npop=5000):
     popdict = sp.make_popdict(n=Npop)
@@ -191,24 +181,6 @@
     return contacts
 
 
-<<<<<<< HEAD
-def test_make_contacts_from_microstructure(datadir=sp.datadir, location='seattle_metro', country_location='usa',
-                                           state_location='Washington'):
-    contacts = sp.make_contacts_from_microstructure(datadir=datadir, location=location,
-                                                    country_location=country_location, state_location=state_location,
-                                                    n=default_n)
-    uids = contacts.keys()
-    uids = [uid for uid in uids]
-    for n,uid in enumerate(uids):
-        if n > 20:
-            break
-        layers = contacts[uid]['contacts']
-        print('uid',uid,'age',contacts[uid]['age'],'total contacts', np.sum([len(contacts[uid]['contacts'][k]) for k in layers]))
-        for k in layers:
-            contact_ages = [contacts[c]['age'] for c in contacts[uid]['contacts'][k]]
-            print(k,len(contact_ages),'contact ages',contact_ages)
-        print()
-=======
 def test_make_contacts_with_facilities_from_microstructure(location='seattle_metro', state_location='Washington',
                                                            country_location='usa', Npop=1000):
     # First generate microstructure with facilities
@@ -261,17 +233,11 @@
                 assert school_student is None
             else:
                 assert school_student is 1
->>>>>>> 48bffa71
-
-    return contacts
-
-
-<<<<<<< HEAD
-
-#%% Run as a script
-=======
+
+    return contacts
+
+
 # %% Run as a script
->>>>>>> 48bffa71
 if __name__ == '__main__':
     sc.tic()
 
@@ -290,16 +256,7 @@
     popdict = test_make_popdict_supplied(default_n)
     popdict = test_make_popdict_supplied_ages(default_n)
     popdict = test_make_popdict_supplied_sexes(20)
-<<<<<<< HEAD
-    # popdict = test_make_popdict_generic(default_n)
-
-    # contacts = test_make_contacts_generic(default_n)
-    contacts = test_make_contacts_use_microstructure(location='seattle_metro',state_location='Washington')
-    contacts = test_make_contacts_from_microstructure()
-    sc.toc()
-=======
     popdict = test_make_popdict_generic(default_n)
->>>>>>> 48bffa71
 
     contacts = test_make_contacts(default_n)
     contacts = test_make_contacts_generic(default_n)
