import synthpops as sp
import sciris as sc
import numpy as np

default_n = 1000

default_social_layers = True
directed = False

datadir = sp.datadir
country_location = 'usa'
state_location = 'Washington'
location = 'seattle_metro'
sheet_name = 'United States of America'


def test_make_popdict(n=default_n):
    sc.heading(f'Making popdict for {n} people')

    popdict = sp.make_popdict(n=n)

    return popdict


def test_make_popdict_generic(n=default_n):
    sc.heading(f'Making popdict for {n} people')
    n = int(n)

    popdict = sp.make_popdict(n=n, use_demography=False)  # Non-USA not implemented

    return popdict


def test_make_popdict_supplied(n=default_n):
    sc.heading(f'Making "supplied" popdict for {n} people')
    n = int(n)
    fixed_age = 40
    fixed_sex = 1

    uids = [i for i in np.arange(n)]
<<<<<<< HEAD
    ages = fixed_age * np.ones(n)
    sexes = fixed_sex * np.ones(n)
=======
    ages = fixed_age*np.ones(n)
    sexes = fixed_sex*np.ones(n)
>>>>>>> df1b8612

    # Simply compile these into a dict
    popdict = sp.make_popdict(uids=uids, ages=ages, sexes=sexes)

    assert popdict[uids[0]]['age'] == fixed_age
    assert popdict[uids[0]]['sex'] == fixed_sex

    return popdict


def test_make_popdict_supplied_ages(n=default_n):
    sc.heading(f'Making "supplied" popdict for {n} people')
    n = int(n)
    fixed_age = 40

    uids = [str(i) for i in np.arange(n)]
    ages = fixed_age * np.ones(n)
    ages[-10:] = fixed_age * 2

    # generate sex
    popdict = sp.make_popdict(uids=uids, ages=ages)

    return popdict


def test_make_popdict_supplied_sexes(n=default_n):
    sc.heading(f'Making "supplied" popdict for {n} people -- skipping for now')
    n = int(n)
    fixed_p_sex = 0.4

    uids = [str(i) for i in np.arange(n)]
    sexes = np.random.binomial(1, p=fixed_p_sex, size=n)
    sexes = None  # Skip for now since not working

    # generate ages
    country_location = 'usa'
    popdict = sp.make_popdict(uids=uids, sexes=sexes, country_location=country_location)

    return popdict


def test_make_contacts(n=default_n):
    sc.heading(f'Making contacts for {n} people')

    popdict = popdict = sp.make_popdict(n=n)

    options_args = dict.fromkeys(['use_age', 'use_sex', 'use_loc', 'use_social_layers'], True)
    contacts = sp.make_contacts(popdict, options_args=options_args)

    return contacts


def test_make_contacts_and_show_some_layers(n=default_n, n_contacts_dic=None, state_location='Washington',
                                            location='seattle_metro', country_location='usa'):
    sc.heading(f'Make contacts for {int(n)} people and showing some layers')

    popdict = sp.make_popdict(n=1e3, state_location=state_location, location=location)

    options_args = dict.fromkeys(['use_age', 'use_sex', 'use_loc', 'use_age_mixing', 'use_social_layers'], True)
    contacts = sp.make_contacts(popdict, n_contacts_dic=n_contacts_dic, state_location=state_location,
                                location=location, country_location=country_location, options_args=options_args)
    uids = contacts.keys()
    uids = [uid for uid in uids]
    for n, uid in enumerate(uids):
        if n > 20:
            break
        layers = contacts[uid]['contacts']
        print('uid', uid, 'age', contacts[uid]['age'], 'total contacts',
              np.sum([len(contacts[uid]['contacts'][k]) for k in layers]))
        for k in layers:
            contact_ages = [contacts[c]['age'] for c in contacts[uid]['contacts'][k]]
            print(k, len(contact_ages), 'contact ages', contact_ages)
        print()

    return contacts


def test_make_contacts_generic(n=default_n):
    sc.heading(f'Making popdict for {n} people')
    n = int(n)
    popdict = sp.make_popdict(n=n, use_demography=False)

    contacts = sp.make_contacts(popdict)
    uids = contacts.keys()
    uids = [uid for uid in uids]
    for n, uid in enumerate(uids):
        if n > 20:
            break
        layers = contacts[uid]['contacts']
        print('uid', uid, 'age', contacts[uid]['age'], 'total contacts',
              np.sum([len(contacts[uid]['contacts'][k]) for k in layers]))
        for k in layers:
            contact_ages = [contacts[c]['age'] for c in contacts[uid]['contacts'][k]]
            print(k, len(contact_ages), 'contact ages', contact_ages)
        print()

    return contacts


def test_make_contacts_use_microstructure(location='seattle_metro',state_location='Washington',n=default_n):

    options_args = dict.fromkeys(['use_microstructure'],True)
    network_distr_args = {'n': n}
    contacts = sp.make_contacts(state_location=state_location,location=location,options_args=options_args,network_distr_args=network_distr_args)
    uids = contacts.keys()
    uids = [uid for uid in uids]
    for n,uid in enumerate(uids):
        if n > 20:
            break
        layers = contacts[uid]['contacts']
        print('uid',uid,'age',contacts[uid]['age'],'total contacts', np.sum([len(contacts[uid]['contacts'][k]) for k in layers]))
        for k in layers:
            contact_ages = [contacts[c]['age'] for c in contacts[uid]['contacts'][k]]
            print(k,len(contact_ages),'contact ages',contact_ages)
        print()

    return contacts


def test_make_contacts_generic_from_network_distr_args(Npop=5000):
    popdict = sp.make_popdict(n=Npop)
    network_distr_args = {'average_degree': 30, 'directed': False, 'network_type': 'poisson_degree'}
    contacts = sp.make_contacts_generic(popdict=popdict, network_distr_args=network_distr_args)
    uids = contacts.keys()
    uids = [uid for uid in uids]
    for n, uid in enumerate(uids):
        if n > 20:
            break
        layers = contacts[uid]['contacts']
        print('uid', uid, 'age', contacts[uid]['age'], 'total contacts',
              np.sum([len(contacts[uid]['contacts'][k]) for k in layers]))
        for k in layers:
            contact_ages = [contacts[c]['age'] for c in contacts[uid]['contacts'][k]]
            print(k, len(contact_ages), 'contact ages', contact_ages)
        print()

    return contacts


def test_make_contacts_from_microstructure(datadir=sp.datadir, location='seattle_metro', country_location='usa',
                                           state_location='Washington'):
    contacts = sp.make_contacts_from_microstructure(datadir=datadir, location=location,
                                                    country_location=country_location, state_location=state_location,
                                                    n=default_n)
    uids = contacts.keys()
    uids = [uid for uid in uids]
    for n,uid in enumerate(uids):
        if n > 20:
            break
        layers = contacts[uid]['contacts']
        print('uid',uid,'age',contacts[uid]['age'],'total contacts', np.sum([len(contacts[uid]['contacts'][k]) for k in layers]))
        for k in layers:
            contact_ages = [contacts[c]['age'] for c in contacts[uid]['contacts'][k]]
            print(k,len(contact_ages),'contact ages',contact_ages)
        print()

    return contacts


def test_make_contacts_with_facilities_from_microstructure(location='seattle_metro', state_location='Washington',
                                                           country_location='usa', Npop=1000):
    # First generate microstructure with facilities
    sp.generate_microstructure_with_facilities(datadir, location, state_location, country_location,
                                               Npop, school_enrollment_counts_available=True,
                                               write=True, plot=False, return_popdict=True)

    # Then make contacts
    popdict = sp.make_contacts_with_facilities_from_microstructure(datadir, location, state_location, country_location,
                                                                   Npop)

    contains_age = 74
    contains_sex = 1

    uids = popdict.keys()
    assert contains_age in uids
    assert contains_sex in uids

    return popdict


def test_make_contacts_from_microstructure(location='seattle_metro', state_location='Washington', Npop=10000):
    contacts = sp.make_contacts_from_microstructure(datadir, location=location, state_location=state_location,
                                                    country_location=country_location, n=Npop, with_industry_code=False)
    uids = contacts.keys()
    uids = [uid for uid in uids]
    for n, uid in enumerate(uids):
        if n > 20:
            break
        layers = contacts[uid]['contacts']
        print('uid', uid, 'age', contacts[uid]['age'], 'total contacts',
              np.sum([len(contacts[uid]['contacts'][k]) for k in layers]))
        for k in layers:
            contact_ages = [contacts[c]['age'] for c in contacts[uid]['contacts'][k]]
            print(k, len(contact_ages), 'contact ages', contact_ages)
            schools = contacts[uid]['contacts']['S']
            school_id = contacts[uid]['scid']
            school_teacher = contacts[uid]['sc_teacher']
            school_student = contacts[uid]['sc_student']
            assert schools is not None
            if school_id is None:
                assert school_id is None
            else:
                assert school_id is not None
            if school_teacher is None:
                assert school_teacher is None
            else:
                assert school_teacher == 1
            if school_student is None:
                assert school_student is None
            else:
                assert school_student == 1

    return contacts



# %% Run as a script
if __name__ == '__main__':
    sc.tic()

    datadir = sp.datadir

    location = 'seattle_metro'
    state_location = 'Washington'
    country_location = 'usa'

    n_contacts_dic = {'H': 3, 'S': 30, 'W': 30, 'C': 10}
    contacts = test_make_contacts_and_show_some_layers(n=default_n, n_contacts_dic=n_contacts_dic,
                                                       state_location=state_location, location=location,
                                                       country_location=country_location)

    popdict = test_make_popdict(default_n)
    popdict = test_make_popdict_supplied(default_n)
    popdict = test_make_popdict_supplied_ages(default_n)
    popdict = test_make_popdict_supplied_sexes(20)
    contacts = test_make_contacts_use_microstructure(location='seattle_metro',state_location='Washington')
    contacts = test_make_contacts_from_microstructure()

    popdict = test_make_popdict_generic(default_n)

    contacts = test_make_contacts(default_n)
    contacts = test_make_contacts_generic(default_n)
    contacts = test_make_contacts_generic_from_network_distr_args(Npop=5000)
    contacts = test_make_contacts_with_facilities_from_microstructure(location='seattle_metro',
                                                                      state_location='Washington',
                                                                      country_location='usa', Npop=1000)
    contacts = test_make_contacts_use_microstructure(location='seattle_metro', state_location='Washington', n=default_n)
    contacts = test_make_contacts_from_microstructure(location='seattle_metro', state_location='Washington', Npop=10000)

    sc.toc()

print('Done.')<|MERGE_RESOLUTION|>--- conflicted
+++ resolved
@@ -38,13 +38,8 @@
     fixed_sex = 1
 
     uids = [i for i in np.arange(n)]
-<<<<<<< HEAD
     ages = fixed_age * np.ones(n)
     sexes = fixed_sex * np.ones(n)
-=======
-    ages = fixed_age*np.ones(n)
-    sexes = fixed_sex*np.ones(n)
->>>>>>> df1b8612
 
     # Simply compile these into a dict
     popdict = sp.make_popdict(uids=uids, ages=ages, sexes=sexes)
@@ -144,21 +139,22 @@
     return contacts
 
 
-def test_make_contacts_use_microstructure(location='seattle_metro',state_location='Washington',n=default_n):
-
-    options_args = dict.fromkeys(['use_microstructure'],True)
+def test_make_contacts_use_microstructure(location='seattle_metro', state_location='Washington', n=default_n):
+
+    options_args = dict.fromkeys(['use_microstructure'], True)
     network_distr_args = {'n': n}
-    contacts = sp.make_contacts(state_location=state_location,location=location,options_args=options_args,network_distr_args=network_distr_args)
-    uids = contacts.keys()
-    uids = [uid for uid in uids]
-    for n,uid in enumerate(uids):
-        if n > 20:
-            break
-        layers = contacts[uid]['contacts']
-        print('uid',uid,'age',contacts[uid]['age'],'total contacts', np.sum([len(contacts[uid]['contacts'][k]) for k in layers]))
-        for k in layers:
-            contact_ages = [contacts[c]['age'] for c in contacts[uid]['contacts'][k]]
-            print(k,len(contact_ages),'contact ages',contact_ages)
+    contacts = sp.make_contacts(state_location=state_location, location=location, options_args=options_args, network_distr_args=network_distr_args)
+
+    uids = contacts.keys()
+    uids = [uid for uid in uids]
+    for n, uid in enumerate(uids):
+        if n > 20:
+            break
+        layers = contacts[uid]['contacts']
+        print('uid', uid, 'age',contacts[uid]['age'], 'total contacts', np.sum([len(contacts[uid]['contacts'][k]) for k in layers]))
+        for k in layers:
+            contact_ages = [contacts[c]['age'] for c in contacts[uid]['contacts'][k]]
+            print(k, len(contact_ages), 'contact ages', contact_ages)
         print()
 
     return contacts
@@ -179,26 +175,6 @@
         for k in layers:
             contact_ages = [contacts[c]['age'] for c in contacts[uid]['contacts'][k]]
             print(k, len(contact_ages), 'contact ages', contact_ages)
-        print()
-
-    return contacts
-
-
-def test_make_contacts_from_microstructure(datadir=sp.datadir, location='seattle_metro', country_location='usa',
-                                           state_location='Washington'):
-    contacts = sp.make_contacts_from_microstructure(datadir=datadir, location=location,
-                                                    country_location=country_location, state_location=state_location,
-                                                    n=default_n)
-    uids = contacts.keys()
-    uids = [uid for uid in uids]
-    for n,uid in enumerate(uids):
-        if n > 20:
-            break
-        layers = contacts[uid]['contacts']
-        print('uid',uid,'age',contacts[uid]['age'],'total contacts', np.sum([len(contacts[uid]['contacts'][k]) for k in layers]))
-        for k in layers:
-            contact_ages = [contacts[c]['age'] for c in contacts[uid]['contacts'][k]]
-            print(k,len(contact_ages),'contact ages',contact_ages)
         print()
 
     return contacts
@@ -255,10 +231,10 @@
             if school_student is None:
                 assert school_student is None
             else:
+
                 assert school_student == 1
 
     return contacts
-
 
 
 # %% Run as a script
@@ -280,6 +256,7 @@
     popdict = test_make_popdict_supplied(default_n)
     popdict = test_make_popdict_supplied_ages(default_n)
     popdict = test_make_popdict_supplied_sexes(20)
+
     contacts = test_make_contacts_use_microstructure(location='seattle_metro',state_location='Washington')
     contacts = test_make_contacts_from_microstructure()
 
