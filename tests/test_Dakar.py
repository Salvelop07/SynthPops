"""Test Dakar location works with basic synthpops methodology."""
import sciris as sc
import synthpops as sp
import settings


default_nbrackets = sp.config.nbrackets

pars = dict(
<<<<<<< HEAD
    n                               = settings.pop_sizes.small,
=======
    n                               = 2000,
>>>>>>> 02a00b1f
    rand_seed                       = 0,
    max_contacts                    = None,
    location                        = 'Dakar',
    state_location                  = 'Dakar',
    country_location                = 'Senegal',
    use_default                     = False,
<<<<<<< HEAD

=======
>>>>>>> 02a00b1f
    )


def test_Dakar():
    """Test that a Dakar population can be created with the basic SynthPops API."""
    sp.logger.info("Test that a Dakar population can be created with the basic SynthPops API.")
    sp.set_nbrackets(18)  # Dakar age distributions available are up to 18 age brackets
    pop = sp.Pop(**pars)
    popdict = pop.to_dict()
    assert len(popdict) == pars['n'], 'Check failed.'
    print('Check passed')

    sp.set_location_defaults('defaults')  # Reset default values after this test is complete.

    sp.logger.info("Test that the default country was reset.")
    assert sp.default_country == 'usa', f'Check failed: default_country is {sp.default_country}'
    print('2nd Check passed')

    return pop


"""
Note:

This method does not include socioeconomic conditions that are likely
associated with school enrollment.

"""

if __name__ == '__main__':
    T = sc.tic()
    pop = test_Dakar()
    sc.toc(T)
    print(f"Dakar, Senegal population of size {pars['n']} made.")

    print('Done.')<|MERGE_RESOLUTION|>--- conflicted
+++ resolved
@@ -7,21 +7,13 @@
 default_nbrackets = sp.config.nbrackets
 
 pars = dict(
-<<<<<<< HEAD
     n                               = settings.pop_sizes.small,
-=======
-    n                               = 2000,
->>>>>>> 02a00b1f
     rand_seed                       = 0,
     max_contacts                    = None,
     location                        = 'Dakar',
     state_location                  = 'Dakar',
     country_location                = 'Senegal',
     use_default                     = False,
-<<<<<<< HEAD
-
-=======
->>>>>>> 02a00b1f
     )
 
 
