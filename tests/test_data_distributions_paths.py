--- conflicted
+++ resolved
@@ -19,16 +19,6 @@
     assert file_path is not None
 
 
-<<<<<<< HEAD
-def test_get_gender_fraction_by_age_path_country_variable_only():
-    """
-    Test getting the file path with only country_location variable
-    """
-    # Function originally returned a path. New function check for a file and will return
-    # None if no file exists
-    dat_file = sp.get_gender_fraction_by_age_path(datadir, country_location=country_location)
-    assert dat_file is None
-=======
 # def test_get_gender_fraction_by_age_path_country_variable_only():
 #     """
 #     Test getting the file path with only country_location variable
@@ -36,31 +26,16 @@
 #     dat_file = sp.get_gender_fraction_by_age_path(country_location=country_location)
 #     print(dat_file)
 #     assert dat_file is not None
->>>>>>> 4e803539
 
 
 def test_get_gender_fraction_by_age_path_country_state_variables():
     """
     Test getting the file path with both state_location and country_location variables
     """
-<<<<<<< HEAD
-    # Function originally returned a path. New function check for a file and will return
-    # None if no file exists
-    dat_file = sp.get_gender_fraction_by_age_path(datadir, state_location=state_location,
-=======
     dat_file = sp.get_gender_fraction_by_age_path(state_location=state_location,
->>>>>>> 4e803539
-                                                  country_location=country_location)
-    assert dat_file is None
-
-def test_get_gender_fraction_by_age_path_country_state_location_variables():
-    """
-    Test getting the file path with both state_location and country_location variables
-    """
-    # test added to have one positive file test
-    dat_file = sp.get_gender_fraction_by_age_path(datadir, location=location,state_location=state_location,
                                                   country_location=country_location)
     assert dat_file is not None
+
 
 if __name__ == '__main__':
     test_get_gender_fraction_by_age_path_all_variables()
