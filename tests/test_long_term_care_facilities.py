--- conflicted
+++ resolved
@@ -4,7 +4,6 @@
 plot = False
 verbose = False
 write = True
-# write = False
 return_popdict = True
 use_default = False
 
@@ -15,26 +14,6 @@
 sheet_name = 'United States of America'
 school_enrollment_counts_available = True
 
-<<<<<<< HEAD
-# n = 10e3
-n = 200
-n = int(n)
-
-# # generate and write to file when True
-# population = sp.generate_microstructure_with_facilities(datadir, location, state_location, country_location, n, write=write, plot=plot, return_popdict=return_popdict)
-
-# # read in from file
-# population = sp.make_contacts_with_facilities_from_microstructure(datadir, location, state_location, country_location, n)
-
-# # use api.py's make_population to generate on the fly
-# population = sp.make_population(n=n, generate=True, with_facilities=True)
-
-# # use api.py's make_population to read in the population
-population = sp.make_population(n=n, with_facilities=True)
-
-
-sp.check_all_residents_are_connected_to_staff(population)
-=======
 n = 1000
 n = int(n)
 
@@ -126,5 +105,4 @@
 
     make_popdict_with_industry = test_make_population_with_industry_code()
 
-    make_pop_with_facilities_industry_fails = test_make_population_with_multi_flags()
->>>>>>> 48bffa71
+    make_pop_with_facilities_industry_fails = test_make_population_with_multi_flags()