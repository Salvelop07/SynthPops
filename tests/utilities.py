'''
Uitilities for test_school_staff (and possibly other functions)
'''

import synthpops as sp
import sciris as sc
import inspect
import os
import numpy as np
import pandas as pd
import shutil
import matplotlib.pyplot as plt
from scipy import stats


def runpop(resultdir, actual_vals, testprefix, method):
    """
    run any method which create apopulation
    and write args and population to file "{resultdir}/{testprefix}.txt"
    method must be a method which returns population
    and write population file to "{resultdir}/{testprefix}_pop.json"

    args:
      resultdir (str): result folder
      actual_vals (dict): a dictionary with param name and param value
      testprefix (str): test prefix to generate file name
    """
    os.makedirs(resultdir, exist_ok=True)
    params = {}
    args = inspect.getfullargspec(method).args
    for i in range(0, len(args)):
        params[args[i]] = inspect.signature(method).parameters[args[i]].default
    for name in actual_vals:
        if name in params.keys():
            params[name] = actual_vals[name]
    with open(os.path.join(resultdir, f"{testprefix}.txt"), mode="w") as cf:
        for key, value in params.items():
            cf.writelines(str(key) + ':' + str(value) + "\n")

    pop = method(**params)
    sc.savejson(os.path.join(resultdir, f"{testprefix}_pop.json"), pop, indent=2)
    return pop


def copy_input(sourcedir, resultdir, subdir_level):
    """
    Copy files to the target datadir up to the subdir level
    """

    # copy all files to datadir except the ignored files
    ignorepatterns = shutil.ignore_patterns("*contact_networks*",
                                            "*contact_networks_facilities*",
                                            "*New_York*",
                                            "*Oregon*")
    shutil.copytree(sourcedir, os.path.join(resultdir, subdir_level), ignore=ignorepatterns)


def check_teacher_staff_ratio(pop, datadir, test_prefix, average_student_teacher_ratio, average_student_all_staff_ratio,
                              err_margin=0):
    """
    check if generated population matches
    average_student_teacher_ratio and average_student_all_staff_ratio

    """
    i = 0
    school = {}
    for p in pop.values():
        if p["scid"] is not None:
            row = {"scid": p["scid"],
                   "student": 0 if p["sc_student"] is None else p["sc_student"],
                   "teacher": 0 if p["sc_teacher"] is None else p["sc_teacher"],
                   "staff": 0 if p["sc_staff"] is None else p["sc_staff"]}
            school[i] = row
            i += 1
    df_school = pd.DataFrame.from_dict(school).transpose()
    result = df_school.groupby('scid', as_index=False)[['student', 'teacher', 'staff']].agg(lambda x: sum(x))
    result["teacher_ratio"] = result["student"] / (result["teacher"])
    result["allstaff_ratio"] = result["student"] / (result["teacher"] + result["staff"])
    print(result.head(20))
    result.to_csv(os.path.join(os.path.dirname(datadir), f"{test_prefix}_{len(pop)}.csv"), index=False)

    # check for 0 staff/teacher case to see if it is dues to school size being too small
    zero_teacher_case = result.query('teacher == 0 & student > @average_student_teacher_ratio')
    assert (len(zero_teacher_case) == 0), \
        f"All schools with more students than the student teacher ratio should have at least one teacher. {len(zero_teacher_case)} did not."
    zero_staff_case = result.query('staff == 0 & student > @average_student_all_staff_ratio')
    assert (len(zero_staff_case) == 0), \
        f"All schools with more students than the student staff ratio: {average_student_all_staff_ratio} should have at least 1 staff. {len(zero_staff_case)} did not."

    # exclude 0 teacher if size is too small
    result = result[result.teacher > 0][result.staff > 0]

    # exclude student size less than 3*average_student_all_staff_ratio
    # 3 is an experimental number and a more relaxed margin to prevent small schools to impact
    # the average_student_all_staff_ratio as they tend to be larger than average
    # in general, average across schools must match input
    actual_teacher_ratio = result[result["student"] > 3 * average_student_teacher_ratio]["teacher_ratio"].mean()
    print(f"actual average student teacher ratio (ignore small size schools):{actual_teacher_ratio}")
    assert (int(average_student_teacher_ratio + err_margin) >= actual_teacher_ratio >= int(
        average_student_teacher_ratio - err_margin)), \
        f"teacher ratio: expected: {average_student_teacher_ratio} actual: {actual_teacher_ratio}"
    actual_staff_ratio = result[result["student"] > 3 * average_student_teacher_ratio]["allstaff_ratio"].mean()
    print(f"actual average student all staff ratio (ignore small size schools):{actual_staff_ratio}")
    assert (int(average_student_all_staff_ratio + err_margin) >= actual_staff_ratio >= int(
        average_student_all_staff_ratio - err_margin)), \
        f"all staff ratio expected: {average_student_all_staff_ratio} actual: {actual_staff_ratio}"
    return result


def plot_array(expected, actual, names=None, datadir=None, testprefix="test", do_close=True):
    """
    plot histogram on sorted array based by names
    if names not provided the order will be used
    """
    fig, ax = plt.subplots(1, 1)
    font = {'weight': 'bold',
            'size': 10}
    plt.rc('font', **font)
    plt.title(f"Comparison for {testprefix}")

<<<<<<< HEAD
    # Handle the case of names being supplied, or if numbers will be used
    # if names is None:
    #     width = 0.5 # Width of the bars
    #     alpha = 1.0 # Alpha of the bars
    #     x = np.arange(len(expected))
    #     x_exp = x + width/2
    #     x_act = x - width/2
    # else:
    # width = 1.0
    # alpha = 0.5
    # x_exp = names
    # x_act = names
=======
>>>>>>> 7a91f66f
    names = np.arange(len(expected)) if names is None else names
    ax.hist(x=names, histtype='bar', weights=expected, label='expected', bins=len(expected))
    ax.hist(x=names, histtype='step', lw=3, weights=actual, label='actual', bins=len(actual))
    ax.legend(loc='upper right')

    if datadir:
        plt.savefig(os.path.join(os.path.dirname(datadir), f"{testprefix}_graph.png"), format="png")
    if do_close:
        plt.close()
    else:
        plt.show()
    return


def check_age_distribution(pop,
                           n,
                           datadir,
                           location=None,
                           state_location=None,
                           country_location=None,
                           file_path=None,
                           use_default=False,
                           test_prefix="test",
                           skip_stat_check=False,
                           do_close=True):
    """
    construct histogram from expected age distribution
    compare with the actual generated data
    """
    age_dist = sp.read_age_bracket_distr(datadir, location, state_location, country_location, file_path, use_default)
    brackets = sp.get_census_age_brackets(datadir, state_location, country_location)
    ageindex = sp.get_age_by_brackets_dic(brackets)
    actual_age_dist = dict.fromkeys(list(range(0, len(brackets))), 0)
    for p in pop.values():
       actual_age_dist[ageindex[p["age"]]] += 1

    # un-normalized data
    # expected_values = np.array(list(age_dist.values())) * n
    # actual_values = np.array(list(actual_age_dist.values()))
    # normalized
    expected_values = np.array(list(age_dist.values()))
    actual_values = np.array(list(sp.norm_dic(actual_age_dist).values()))
    names = np.array([i[0] for i in brackets.values()])
    plot_array(expected_values, actual_values, names, datadir, test_prefix + "_age", do_close=do_close)
    if not skip_stat_check:
        statistic_test(expected_values, actual_values, test="x", comments="age distribution check")


def check_enrollment_distribution(pop,
                                  n,
                                  datadir,
                                  location=None,
                                  state_location=None,
                                  country_location=None,
                                  file_path=None,
                                  use_default=False,
                                  test_prefix="test",
                                  skip_stat_check=False,
                                  do_close=True):
    """
    Compute the statistic on expected enrollment-age distribution and compare with actual distribution
    check zero enrollment bins to make sure there is nothing generated
    """
    expected_dist = sp.get_school_enrollment_rates(datadir, location, state_location, country_location, file_path,
                                                   use_default)
    age_dist = sp.read_age_bracket_distr(datadir, location, state_location, country_location, file_path, use_default)
    brackets = sp.get_census_age_brackets(datadir, state_location, country_location)

    # get actual school enrollment by age
    actual_pool = []
    actual_dist = dict.fromkeys(list(range(0, 101)), 0)
    for p in pop.values():
        if p["scid"] is not None and p["sc_student"] is not None:
            actual_dist[p["age"]] += 1
            actual_pool.append(p["age"])

    # adjust expected enrollment percentage by age brackets
    expected_combined_dist = dict.fromkeys(list(range(0, len(brackets))), 0)
    actual_combined_dist = dict.fromkeys(list(range(0, len(brackets))), 0)
    scaled_dist = dict.fromkeys(list(range(0, 101)), 0)
    for i in age_dist:
        for j in brackets[i]:
            scaled_dist[j] = (expected_dist[j] * n * age_dist[i]) / len(brackets[i])
            expected_combined_dist[i] += scaled_dist[j]
            actual_combined_dist[i] += actual_dist[j]

    # construct expected pool based on adjusted distribution
    expected_pool = []
    for key in scaled_dist:
        for i in range(0, int(scaled_dist[key])):
            expected_pool.append(key)

    print(f"total enroll expected :{int(sum(scaled_dist.values()))}")
    print(f"total enroll actual :{sum(actual_dist.values())}")

    # make sure results are sorted by key
    # scaled_dist_dist = dict(sorted(scaled_dist.items()))
    actual_dist = dict(sorted(actual_dist.items()))

    expected_values = np.array(list(scaled_dist.values()))
    actual_values = np.array(list(actual_dist.values()))
    expected_combined_values = np.array(list(expected_combined_dist.values()))
    actual_combined_values = np.array(list(actual_combined_dist.values()))

    # uncomment below if you need to plot and check data
    plot_array(expected_values, actual_values, None, datadir, test_prefix + "_enrollment", do_close=do_close)
    plot_array(expected_combined_values, actual_combined_values, np.array([i[0] for i in brackets.values()]),
               datadir, test_prefix + "_enrollment_combined", do_close=do_close)
    np.savetxt(os.path.join(os.path.dirname(datadir), f"{test_prefix}_expected.csv"), expected_values, delimiter=",")
    np.savetxt(os.path.join(os.path.dirname(datadir), f"{test_prefix}_actual.csv"), actual_values, delimiter=",")

    # check for expected 0 count bins
    # if expected enrollment is 0, actual enrollment must be 0
    # if the expected enrollment is greater than threshold, actual enrollment should not be zero
    # here we use tentative threshold 9 meaning if we expected 10+ enrollment and actually
    # generate 0, we should investigate why
    threshold = 9
    assert np.sum(actual_values[expected_values == 0]) == 0, \
        f"expected enrollment should be 0 for these age bins: " \
        f"{str(np.where((expected_values == 0) & (actual_values != 0)))}"

    assert len(actual_values[np.where((expected_values > threshold) & (actual_values == 0))]) == 0, \
        f"actual enrollment should not be 0 for these age bins: " \
        f"{str(np.where((expected_values > threshold) & (actual_values == 0)))}"

    # if bin count less than threshold use range check to allow up
    # not exceeding up to 2*threshold
    i = np.where((expected_values <= threshold) & (expected_values > 0))
    u = expected_values[i] + threshold  # upper bound
    l = np.zeros(len(expected_values[i]))  # lower bound can be 0
    assert (sum(l <= actual_values[i]) == len(actual_values[i]) and sum(actual_values[i] <= u) == len(
        actual_values[i])), \
        f"results show too much difference:\n" \
        f"expected:{expected_values[i]} \n actual:{actual_values[i]} \n" \
        f"please check these age bins: {i}"

    # check if pool looks right
    # h, bins = np.histogram(np.array(expected_pool), bins=100)
    # h, bins = np.histogram(np.array(actual_pool), bins=100)
    # plt.bar(bins[:-1],h,width=1)
    # plt.show()

    if not skip_stat_check:
        statistic_test(expected_pool, actual_pool, test="ks", comments="enrollment distribution check")
    # todo: theoretically this should work, however does not pass in our example
    # statistic_test(actual_combined_values[expected_combined_values > 0],
    # expected_combined_values[expected_combined_values > 0], test="x")


def statistic_test(expected, actual, test="ks", comments=""):
    print(comments)
    if test == "ks":
        print("use Kolmogorov-Smirnov statistic to check actual distribution")
        s, p = stats.ks_2samp(expected, actual)
        print(f"KS statistics: {s} pvalue:{p}")
    elif test == "x":
        print("use Chi-square statistic")
        s, p = stats.chisquare(actual, f_exp=expected, ddof=0, axis=0)
        print(f"chi square statistics: {s} pvalue:{p}")

    assert p > 0.05, f"Under the null hypothesis the expected/actual distributions are identical." \
                     f" If statistics is small or the p-value is high (greater than the significance level 5%)" \
                     f", then we cannot reject the hypothesis. But we got p={p} and s={s}"


def check_class_size(pop,
                     expected_class_size,
                     average_student_teacher_ratio,
                     average_student_all_staff_ratio,
                     err_margin=1):
    contact_nums = []
    for p in pop.values():
        if p["sc_student"] is not None:
            people = len(p["contacts"]["S"])
            staff = people // average_student_all_staff_ratio
            teacher = people // average_student_teacher_ratio
            contact_nums.append(people + 1 - staff - teacher)

    actual_class_size = np.mean(np.array(contact_nums))
    print(f"average class size:{actual_class_size}")
    assert expected_class_size - err_margin <= actual_class_size <= expected_class_size + err_margin, \
        f"expected class size: {expected_class_size} but actual class size: {actual_class_size}"<|MERGE_RESOLUTION|>--- conflicted
+++ resolved
@@ -118,21 +118,6 @@
     plt.rc('font', **font)
     plt.title(f"Comparison for {testprefix}")
 
-<<<<<<< HEAD
-    # Handle the case of names being supplied, or if numbers will be used
-    # if names is None:
-    #     width = 0.5 # Width of the bars
-    #     alpha = 1.0 # Alpha of the bars
-    #     x = np.arange(len(expected))
-    #     x_exp = x + width/2
-    #     x_act = x - width/2
-    # else:
-    # width = 1.0
-    # alpha = 0.5
-    # x_exp = names
-    # x_act = names
-=======
->>>>>>> 7a91f66f
     names = np.arange(len(expected)) if names is None else names
     ax.hist(x=names, histtype='bar', weights=expected, label='expected', bins=len(expected))
     ax.hist(x=names, histtype='step', lw=3, weights=actual, label='actual', bins=len(actual))
