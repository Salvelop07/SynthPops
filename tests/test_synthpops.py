--- conflicted
+++ resolved
@@ -1,3 +1,4 @@
+""" Testing synthpops"""
 import synthpops as sp
 import numpy as np
 import sciris as sc
@@ -142,7 +143,7 @@
     N = 1000
     household_size_distr = sp.get_household_size_distr(datadir, location, state_location, country_location)
 
-    hh_sizes = sp.generate_household_sizes_from_fixed_pop_size(N,household_size_distr)
+    hh_sizes = sp.generate_household_sizes_from_fixed_pop_size(N, household_size_distr)
     hha_brackets = sp.get_head_age_brackets(datadir, country_location=country_location)
     hha_by_size_counts = sp.get_head_age_by_size_distr(datadir, country_location=country_location)
 
@@ -171,7 +172,8 @@
     assert sum_hh_sizes is not None
 
 
-def test_generate_larger_households():
+def test_generate_larger_households(location='seattle_metro', state_location='Washington',
+                                    country_location='usa'):
     Nhomes_to_sample_smooth = 1000
     household_size_distr = sp.get_household_size_distr(datadir, location, state_location, country_location)
     hh_sizes = sp.generate_household_sizes(Nhomes_to_sample_smooth, household_size_distr)
@@ -189,8 +191,11 @@
     for n in range(101):
         single_year_age_distr[n] = float(1.0 / 101.0)
 
-    larger_households = sp.generate_larger_households(Nhomes_to_sample_smooth, hh_sizes, hha_by_size_counts, hha_brackets, age_brackets, age_by_brackets_dic,
-                                    contact_matrix_dic, single_year_age_distr)
+    # generate households of size 3
+    size = 3
+    # first variable is the household size to be created, so here this means we want to create all households of size 3 and the hh_sizes variable tells us how many of size 3 will be created at index 3-1 (since hh_sizes is an array rather than a dictionary)
+    larger_households = sp.generate_larger_households(size, hh_sizes, hha_by_size_counts, hha_brackets, age_brackets, age_by_brackets_dic,
+                                                      contact_matrix_dic, single_year_age_distr)
     assert larger_households is not None
     print(larger_households)
 
@@ -210,48 +215,32 @@
     assert path is not None
 
 
-<<<<<<< HEAD
 def test_get_uids_in_school(location='seattle_metro', state_location='Washington',
                             country_location='usa', folder_name='contact_networks'):
-=======
-def test_get_uids_in_school(location='seattle_metro', state_location='Washington', country_location='usa'):
->>>>>>> df1b8612
-    NPeople = 10000
-    homes = sp.get_head_age_by_size_distr(datadir, state_location, country_location, file_path=None,
-                                          household_size_1_included=False, use_default=True)
+
+    Npeople = 10000
+
+    homes = sp.read_setting_groups(datadir, location, state_location, country_location, Npeople, 'households', folder_name, with_ages=True)
+
     homes_by_uids, age_by_uid_dic = sp.assign_uids_by_homes(homes)
-    age_by_uid_dic = sp.read_in_age_by_uid(datadir, 'seattle_metro', 'usa', 'Washington', 'contact_networks',
-                                           NPeople)
-    uids_in_school, uids_in_school_by_age, ages_in_school_count = sp.get_uids_in_school(datadir, NPeople, location,
+
+    uids_in_school, uids_in_school_by_age, ages_in_school_count = sp.get_uids_in_school(datadir, Npeople, location,
                                                                                         state_location,
                                                                                         country_location,
-<<<<<<< HEAD
-                                                                                        folder_name=folder_name,
-                                                                                        use_default=True)
-    assert uids_in_school is not None
-
-
-def test_send_students_to_school(location='seattle_metro', state_location='Washington',
-                                 country_location='usa', folder_name='contact_networks'):
-    NPeople = 10000
-    uids_in_school, uids_in_school_by_age, ages_in_school_count = sp.get_uids_in_school(datadir, NPeople, location,
-                                                                                        state_location,
-                                                                                        country_location,
-                                                                                        folder_name=folder_name,
-                                                                                        use_default=True)
-=======
                                                                                         age_by_uid_dic,
                                                                                         homes_by_uids,
                                                                                         use_default=False)
-
     assert uids_in_school is not None
 
 
 def test_send_students_to_school(n=1000, location='seattle_metro', state_location='Washington',
-                                 country_location='usa'):
-    homes = sp.get_head_age_by_size_distr(datadir, state_location, country_location, file_path=None,
-                                          household_size_1_included=False, use_default=True)
-    homes_by_uids, age_by_uid_dic = sp.assign_uids_by_homes(homes, id_len=16)
+                                 country_location='usa', folder_name='contact_networks'):
+    # NPeople = 10000
+    homes = sp.read_setting_groups(datadir, location, state_location, country_location, n, 'households', folder_name, with_ages=True)
+    # print(homes)
+    homes_by_uids, age_by_uid_dic = sp.assign_uids_by_homes(homes)
+    # age_by_uid_dic = sp.read_in_age_by_uid(datadir, 'seattle_metro', 'usa', 'Washington', folder_name,
+    #                                        NPeople)
 
     uids_in_school, uids_in_school_by_age, ages_in_school_count = sp.get_uids_in_school(datadir, n, location,
                                                                                         state_location,
@@ -259,7 +248,22 @@
                                                                                         age_by_uid_dic,
                                                                                         homes_by_uids,
                                                                                         use_default=False)
->>>>>>> df1b8612
+
+    # assert uids_in_school is not None
+
+# def test_send_students_to_school(n=1000, location='seattle_metro', state_location='Washington',
+#                                  country_location='usa'):
+    # homes = sp.get_head_age_by_size_distr(datadir, state_location, country_location, file_path=None,
+    #                                       household_size_1_included=False, use_default=True)
+    # homes_by_uids, age_by_uid_dic = sp.assign_uids_by_homes(homes, id_len=16)
+
+#     uids_in_school, uids_in_school_by_age, ages_in_school_count = sp.get_uids_in_school(datadir, n, location,
+#                                                                                         state_location,
+#                                                                                         country_location,
+#                                                                                         age_by_uid_dic,
+#                                                                                         homes_by_uids,
+#                                                                                         use_default=False)
+# >>>>>>> origin/mf/update-saved-pop-fixes
 
     school_size_distr_by_bracket = sp.get_school_size_distr_by_brackets(datadir, location, state_location,
                                                                         country_location)
@@ -474,7 +478,6 @@
     test_generate_workplace_sizes()
     test_generate_school_sizes()
 
-
     ages, sexes = sp.get_usa_age_sex_n(datadir, location, state_location, country_location, 1e2)
     print(ages, sexes)
 
@@ -484,9 +487,9 @@
     # print(age_brackets)
     sc.toc()
 
-<<<<<<< HEAD
-    test_get_uids_in_school(location, state_location, country_location, folder_name)
-
-=======
->>>>>>> df1b8612
+# <<<<<<< HEAD
+#     test_get_uids_in_school(location, state_location, country_location, folder_name)
+
+# =======
+# >>>>>>> origin/mf/update-saved-pop-fixes
 print('Done.')