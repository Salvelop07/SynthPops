import synthpops as sp
import numpy as np
import utilities
import os
from collections import Counter


def check_work_size_distribution(pop,
                                 n,
                                 datadir,
                                 figdir,
                                 location=None,
                                 state_location=None,
                                 country_location=None,
                                 file_path=None,
                                 use_default=False,
                                 test_prefix="",
                                 skip_stat_check=False,
                                 do_close=True):
    """
    Check the population workplace size distribution against the reference data

    Args:
        pop              : population dictionary
        n                : population size
        datadir          : root data directory which has resides the reference data
        figdir           : directory where to result files are saved
        location         : name of the location
        state_location   : name of the state
        country_location : name of the country the state_location is in
        file_path        : file path to user specified gender by age bracket distribution data
        use_default      : if True, try to first use the other parameters to find data specific to the location
        under study, otherwise returns default data drawing from Seattle, Washington.
        test_prefix      : used for prefix of the plot title
        skip_stat_check  : skip the statistics check for distribution
        do_close         : close the image immediately if set to True

    Returns:
        None.

    Plots will be save to figdir if provided
    """
    figdir = os.path.join(figdir, "work_size")
    wb = sp.get_workplace_size_brackets(datadir=datadir,
                                        location=location,
                                        state_location=state_location,
                                        country_location=country_location,
                                        file_path=file_path,
                                        use_default=use_default)
    ws = sp.norm_dic(
        sp.get_workplace_size_distr_by_brackets
        (datadir=datadir,
         location=location,
         state_location=state_location,
         country_location=country_location,
         file_path=file_path,
         use_default=use_default)
    )
    ws_index = sp.get_index_by_brackets_dic(wb)
    upper_bound = max(ws_index.keys())
    actual_work_dist, actual_work_dist_none = utilities.get_ids_count_by_param(pop, "wpid")
    actual_worksizes = {}
    for v in actual_work_dist.values():
        if v > upper_bound:
            v = upper_bound
        actual_worksizes.setdefault(ws_index[v], 0)
        actual_worksizes[ws_index[v]] += 1

    actual_values = np.zeros(len(ws.keys()))
    for i in range(0, len(ws.keys())):
        if i in actual_worksizes:
            actual_values[i] = actual_worksizes[i]
    actual_values = actual_values / np.nansum(actual_values)
    expected_values = np.array(list(ws.values()))
    xlabels = [str(wb[b][0]) + '-' + str(wb[b][-1]) for b in sorted(wb.keys())]
    utilities.plot_array(expected_values, actual_values, names=xlabels, datadir=figdir,
                         testprefix="work size distribution "+test_prefix, do_close=do_close, xlabel_rotation=50)
    if not skip_stat_check:
        utilities.statistic_test(expected_values, actual_values, test="x", comments="work size distribution check")


def check_employment_age_distribution(pop,
                                      n,
                                      datadir,
                                      figdir,
                                      location=None,
                                      state_location=None,
                                      country_location=None,
                                      file_path=None,
                                      use_default=False,
                                      test_prefix="",
                                      skip_stat_check=False,
                                      do_close=True):
    """
    Check the population employment by age distribution against the reference data

    Args:
        pop              : population dictionary
        n                : population size
        datadir          : root data directory which has resides the reference data
        figdir           : directory where to result files are saved
        location         : name of the location
        state_location   : name of the state
        country_location : name of the country the state_location is in
        file_path        : file path to user specified gender by age bracket distribution data
        use_default      : if True, try to first use the other parameters to find data specific to the location
        under study, otherwise returns default data drawing from Seattle, Washington.
        under study, otherwise returns default data drawing from Seattle, Washington.
        test_prefix      : used for prefix of the plot title
        skip_stat_check  : skip the statistics check for distribution
        do_close         : close the image immediately if set to True

    Returns:
        None.

    Plots will be save to figdir if provided
    """
    figdir = os.path.join(figdir, "employment")
    er = sp.get_employment_rates(datadir=datadir,
                                 location=location,
                                 state_location=state_location,
                                 country_location=country_location,
                                 file_path=file_path, use_default=use_default)
    brackets = sp.get_census_age_brackets(datadir=datadir,
                                          state_location=state_location,
                                          country_location=country_location)
    ageindex = sp.get_age_by_brackets_dic(brackets)
    age_dist = sp.read_age_bracket_distr(datadir=datadir,
                                         location=location,
                                         state_location=state_location,
                                         country_location=country_location,
                                         file_path=file_path,
                                         use_default=use_default)
<<<<<<< HEAD
    actual_employed_age_dist, actual_unemployed_age_dist = utilities.get_ids_count_by_param(pop, 'wpid', 'age')
=======
    # counting the actual population by age with employment including teachers and staffs
    actual_employed_age_dist, actual_unemployed_age_dist = \
        utilities.get_ids_count_by_param(pop,
                                         condition_name=['wpid', 'sc_teacher', 'sc_staff'],
                                         param='age')
    utilities.plot_array([actual_employed_age_dist[k] for k in sorted(actual_employed_age_dist)],
                         datadir=figdir,
                         names =[k for k in sorted(actual_employed_age_dist)],
                         expect_label='employeed by age count',
                         xlabel_rotation=90,
                         testprefix="employeed count by age " + test_prefix)
    utilities.plot_array([actual_unemployed_age_dist[k] for k in sorted(actual_unemployed_age_dist)],
                         datadir=figdir,
                         names=[k for k in sorted(actual_unemployed_age_dist)],
                         expect_label='unemployeed by age count',
                         xlabel_rotation=90,
                         testprefix="unemployeed count by age " + test_prefix)
>>>>>>> 530e6c53

    sorted_actual_employed_rate = {}
    actual_employed_rate = utilities.calc_rate(actual_employed_age_dist, actual_unemployed_age_dist)
    for i in er.keys():
        if i in actual_employed_rate:
            sorted_actual_employed_rate[i] = actual_employed_rate[i]
        else:
            sorted_actual_employed_rate[i] = 0
    actual_values = np.array(list(sorted_actual_employed_rate.values()))
    expected_values = np.array(list(er.values()))
    if not skip_stat_check:
        utilities.statistic_test(expected_values, actual_values, test="x",
                                 comments="employment rate distribution check")
    # plotting fill 0 to under age 16 for better display
    filled_count = min(er.keys())
    expected_values = np.insert(expected_values, 0, np.zeros(filled_count))
    actual_values = np.insert(actual_values, 0, np.zeros(filled_count))
    names = [i for i in range(0, max(er.keys())+1)]
    # somehow double stacks for age 100
    utilities.plot_array(expected_values, actual_values, names=None, datadir=figdir,
                         testprefix="employment rate distribution " + test_prefix, do_close=do_close, )

    # check if total employment match
    expected_employed_brackets = {k: 0 for k in brackets}
    actual_employed_brackets = {k: 0 for k in brackets}
    for i in names:
        expected_employed_brackets[ageindex[i]] += expected_values[i]
        if i in actual_employed_age_dist:
            actual_employed_brackets[ageindex[i]] += actual_employed_age_dist[i]
    for i in expected_employed_brackets:
        expected_employed_brackets[i] = expected_employed_brackets[i] / len(brackets[i]) * age_dist[i] * n

    expected_total = np.array(list(expected_employed_brackets.values()))
    actual_total = np.array(list(actual_employed_brackets.values()))
    utilities.plot_array(expected_total, actual_total, names=brackets.keys(), datadir=figdir,
                         testprefix="employment total " + test_prefix, do_close=do_close)
    expected_etotal = np.round(np.sum(expected_total))
    actual_etotal = np.round(np.sum(actual_total))
    utilities.check_error_percentage(n, expected_etotal, actual_etotal, name="employee")


def check_household_distribution(pop,
                                 n,
                                 datadir,
                                 figdir,
                                 location=None,
                                 state_location=None,
                                 country_location=None,
                                 file_path=None,
                                 use_default=False,
                                 test_prefix="",
                                 skip_stat_check=False,
                                 do_close=True):
    """
    Check the household size distribution against the reference data

    Args:
        pop              : population dictionary
        n                : population size
        datadir          : root data directory which has resides the reference data
        figdir           : directory where to result files are saved
        location         : name of the location
        state_location   : name of the state
        country_location : name of the country the state_location is in
        file_path        : file path to user specified gender by age bracket distribution data
        use_default      : if True, try to first use the other parameters to find data specific to the location
        under study, otherwise returns default data drawing from Seattle, Washington.
        test_prefix      : used for prefix of the plot title
        skip_stat_check  : skip the statistics check for distribution
        do_close         : close the image immediately if set to True

    Returns:
        None.

    Plots will be save to figdir if provided
    """
    figdir = os.path.join(figdir, "household")
    hs = sp.get_household_size_distr(datadir=datadir, location=location,
                                     state_location=state_location,
                                     country_location=country_location,
                                     file_path=file_path,
                                     use_default=use_default)
    actual_households, actual_households_none = utilities.get_ids_count_by_param(pop, "hhid")
    assert actual_households_none == {}, "all entries must have household ids"
    actual_household_count = dict(Counter(actual_households.values()))
    sorted_actual_household_count = {}
    for i in sorted(actual_household_count):
        sorted_actual_household_count[i] = actual_household_count[i]
    actual_values = np.array(list(sp.norm_dic(sorted_actual_household_count).values()))
    expected_values = np.array(list(hs.values()))
    utilities.plot_array(expected_values, actual_values, names=[x for x in list(hs.keys())], datadir=figdir,
                         testprefix="household count percentage " + test_prefix, do_close=do_close, value_text=True)

    if not skip_stat_check:
        utilities.statistic_test(expected_values, actual_values, test="x",
                                 comments="household count percentage check")
    # check average household size
    expected_average_household_size = round(sum([(i+1)*expected_values[np.where(i)] for i in expected_values])[0], 3)
    actual_average_household_size = round(sum([(i+1)*actual_values[np.where(i)] for i in actual_values])[0], 3)
    print(f"expected average household size: {expected_average_household_size}\n"
          f"actual average household size: {actual_average_household_size}")
    utilities.check_error_percentage(n, expected_average_household_size, actual_average_household_size,
                                     name="average household size")


def check_school_size_distribution(pop,
                                   n,
                                   datadir,
                                   figdir,
                                   location=None,
                                   state_location=None,
                                   country_location=None,
                                   file_path=None,
                                   use_default=False,
                                   test_prefix="",
                                   skip_stat_check=False,
                                   do_close=True,
                                   school_type=None):
    """
    Check the school size distribution against the reference data

    Args:
        pop              : population dictionary
        n                : population size
        datadir          : root data directory which has resides the reference data
        figdir           : directory where to result files are saved
        location         : name of the location
        state_location   : name of the state
        country_location : name of the country the state_location is in
        file_path        : file path to user specified gender by age bracket distribution data
        use_default      : if True, try to first use the other parameters to find data specific to the location
        under study, otherwise returns default data drawing from Seattle, Washington.
        test_prefix      : used for prefix of the plot title
        skip_stat_check  : skip the statistics check for distribution
        do_close         : close the image immediately if set to True
        school_type      : list of school types e.g. ['pk', 'es', 'ms', 'hs', 'uv']

    Returns:
        None.

    Plots will be save to figdir if provided
    """
    figdir = os.path.join(figdir, "school_size")
    sb = sp.get_school_size_brackets(datadir=datadir,
                                     location=location,
                                     state_location=state_location,
                                     country_location=country_location,
                                     file_path=file_path, use_default=use_default)
    sb_index = sp.get_index_by_brackets_dic(sb)



    expected_school_size_by_brackets = sp.get_school_size_distr_by_brackets(datadir=datadir,
                                                                            location=location,
                                                                            state_location=state_location,
                                                                            country_location=country_location)
    actual_school, actual_school_none = utilities.get_ids_count_by_param(pop, "scid")
    actual_school_student_only, actual_school_none_student_only = utilities.get_ids_count_by_param(pop, "sc_student", "scid")
    actual_per_school_type_dict = {}
    actual_per_school_type_dict_student_only ={}
    actual_per_school_type_dict["all"] = actual_school
    actual_per_school_type_dict_student_only["all"] = actual_school_student_only
    if school_type is not None:
        for sc in school_type:
            actual_per_school_type_dict[sc] = \
                utilities.get_ids_count_by_param(pop, "sc_type", param="scid", condition_value=sc)[0]
            actual_per_school_type_dict_student_only[sc] = \
                utilities.get_ids_count_by_param(pop, "sc_type", param="scid", condition_value=sc, filter_expression={'sc_student':'1'})[0]

    # get individual school type size distribution
    for k in actual_per_school_type_dict:
        actual_scount = dict(Counter(actual_per_school_type_dict[k].values()))
        actual_scount_student_only = dict(Counter(actual_per_school_type_dict_student_only[k].values()))
        actual_school_size_by_brackets = sp.norm_dic(utilities.get_bucket_count(sb_index, sb, actual_scount))
        expected_values = np.array(list(expected_school_size_by_brackets.values()))
        actual_values = np.array(list(actual_school_size_by_brackets.values()))
        utilities.plot_array(expected_values, actual_values, names=sb.keys(), datadir=figdir,
                   testprefix="school size " + test_prefix + " " + k,
                   do_close=do_close)
        utilities.plot_array(actual_per_school_type_dict[k].values(), datadir=figdir,
                             expect_label =f"school count: total {len(actual_per_school_type_dict[k])}",
                             testprefix="school size total\n" + test_prefix + " " + k, binned=False, do_close=do_close)
        utilities.plot_array(actual_per_school_type_dict_student_only[k].values(), datadir=figdir,
                             expect_label=f"school count: total {len(actual_per_school_type_dict[k])}",
                             testprefix="school size total (student only)\n" + test_prefix + " " + k,
                             binned=False, do_close=do_close)
        if not skip_stat_check:
            utilities.statistic_test(expected_values, actual_values, test="x",
                                 comments="school size check")
        # check average school size
        school_size_brackets = sp.get_school_size_brackets(datadir=datadir,
                                                           location=location,
                                                           country_location=country_location,
                                                           state_location=state_location)
        # calculate the average school size per bracket
        average_school_size_in_bracket = [sum(i)/len(i) for i in school_size_brackets.values()]

        # calculate expected school size based on expected value sum(distribution * size)
        expected_average_school_size = sum([v[1] * average_school_size_in_bracket[v[0]] for v in expected_school_size_by_brackets.items()])
        actual_average_school_size = sum([i * actual_scount[i] for i in actual_scount]) / sum(actual_scount.values())
        utilities.check_error_percentage(n, expected_average_school_size, actual_average_school_size,
                                     name=f"average school size:'{k}'")
    # check school count distribution
    utilities.plot_array([len(actual_per_school_type_dict[i]) for i in actual_per_school_type_dict],
                         names=list(actual_per_school_type_dict.keys()),
                         datadir=figdir,
                         expect_label="school count",
                         testprefix="school count " + test_prefix,
                         value_text=True)


def check_enrollment_distribution(pop,
                                  n,
                                  datadir,
                                  figdir,
                                  location=None,
                                  state_location=None,
                                  country_location=None,
                                  file_path=None,
                                  use_default=False,
                                  test_prefix="test",
                                  skip_stat_check=False,
                                  do_close=True,
                                  plot_only=False,
                                  school_type=None):
    """
    Compute the statistic on expected enrollment-age distribution and compare with actual distribution
    check zero enrollment bins to make sure there is nothing generated

    Args:
        pop              : population dictionary
        n                : population size
        datadir          : root data directory which has resides the reference data
        figdir           : directory where to result files are saved
        location         : name of the location
        state_location   : name of the state
        country_location : name of the country the state_location is in
        file_path        : file path to user specified gender by age bracket distribution data
        use_default      : if True, try to first use the other parameters to find data specific to the location
        under study, otherwise returns default data drawing from Seattle, Washington.
        test_prefix      : used for prefix of the plot title
        skip_stat_check  : skip the statistics check for distribution
        do_close         : close the image immediately if set to True
        plot_only        : plot only without doing any data checks
        school_type      : list of school types e.g. ['pk', 'es', 'ms', 'hs', 'uv']

    Returns:
        None.

    Plots will be save to figdir if provided
    """
    expected_dist = sp.get_school_enrollment_rates(datadir=datadir,
                                                   location=location,
                                                   state_location=state_location,
                                                   country_location=country_location,
                                                   file_path=file_path,
                                                   use_default=use_default)
    age_dist = sp.read_age_bracket_distr(datadir=datadir,
                                         location=location,
                                         state_location=state_location,
                                         country_location=country_location,
                                         file_path=file_path,
                                         use_default=use_default)
    brackets = sp.get_census_age_brackets(datadir=datadir,
                                          state_location=state_location,
                                          country_location=country_location)

    figdir = os.path.join(figdir, "enrollment")
    # get actual school enrollment by age
    if school_type is not None:
        actual_per_school_type_dict = dict.fromkeys(school_type)
        for sc in school_type:
            actual_per_school_type_dict[sc] = dict.fromkeys(list(range(0, 101)), 0)
    else:
        actual_per_school_type_dict = {}
    actual_pool = []
    actual_dist = dict.fromkeys(list(range(0, 101)), 0)
    for p in pop.values():
            if p["scid"] is not None and p["sc_student"] is not None:
                for sc in actual_per_school_type_dict.keys():
                    if p["sc_type"] == sc:
                        actual_per_school_type_dict[sc][p["age"]] += 1
                actual_dist[p["age"]] += 1
                actual_pool.append(p["age"])

    # plot total school enrollment and individual age distribution
    actual_per_school_type_dict["all"]=actual_dist
    if school_type is not None:
        utilities.plot_array([sum(actual_per_school_type_dict[i].values()) for i in actual_per_school_type_dict.keys()],
                             names=actual_per_school_type_dict.keys(), datadir=figdir,
                             testprefix= "enrollment_by_school_type\n" + test_prefix,
                             expect_label ="enrollment", value_text=True, do_close=do_close)
    for k in actual_per_school_type_dict:
        utilities.plot_array(actual_per_school_type_dict[k].values(), datadir=figdir,
                             testprefix=f"enrollment_by_age {k}\n" + test_prefix,
                             expect_label="enrollment by age bucket", do_close=do_close)

    actual_age_dist = utilities.get_age_distribution_from_pop(pop, brackets)
    # adjust expected enrollment percentage by age brackets
    expected_combined_dist = dict.fromkeys(list(range(0, len(brackets))), 0)
    adjusted_expected_combined_dist = dict.fromkeys(list(range(0, len(brackets))), 0)
    actual_combined_dist = dict.fromkeys(list(range(0, len(brackets))), 0)

    scaled_dist = dict.fromkeys(list(range(0, 101)), 0)
    adjusted_scaled_dist = dict.fromkeys(list(range(0, 101)), 0)
    for i in age_dist:
        for j in brackets[i]:
            scaled_dist[j] = (expected_dist[j] * n * age_dist[i]) / len(brackets[i])
            adjusted_scaled_dist[j] = (expected_dist[j] * n * actual_age_dist[i]) / len(brackets[i])
            expected_combined_dist[i] += scaled_dist[j]
            adjusted_expected_combined_dist[i] += adjusted_scaled_dist[j]
            actual_combined_dist[i] += actual_dist[j]

    # construct expected pool adjusted based on expected age distribution
    expected_pool = []
    for key in scaled_dist:
        for i in range(0, int(scaled_dist[key])):
            expected_pool.append(key)

    # construct expected pool adjusted based on the actual age distribution
    adjusted_expected_pool = []
    for key in adjusted_scaled_dist:
        for i in range(0, int(adjusted_scaled_dist[key])):
            adjusted_expected_pool.append(key)

    print(f"total enrollment expected :{int(sum(scaled_dist.values()))}")
    print(f"total enrollment expected (adjusted) :{int(sum(adjusted_scaled_dist.values()))}")
    print(f"total enrollment actual :{sum(actual_dist.values())}")

    # make sure results are sorted by key
    # scaled_dist_dist = dict(sorted(scaled_dist.items()))
    actual_dist = dict(sorted(actual_dist.items()))

    expected_values = np.array(list(scaled_dist.values()))
    adjusted_expected_values = np.array(list(adjusted_scaled_dist.values()))
    actual_values = np.array(list(actual_dist.values()))

    expected_combined_values = np.array(list(expected_combined_dist.values()))
    adjusted_expected_combined_values = np.array(list(adjusted_expected_combined_dist.values()))
    actual_combined_values = np.array(list(actual_combined_dist.values()))

    utilities.plot_array(expected_values, actual_values, None, figdir,
                         "enrollment_" + test_prefix, do_close=do_close)
    utilities.plot_array(adjusted_expected_values, actual_values, None, figdir,
                         "adjusted enrollment_" + test_prefix, do_close=do_close)

    utilities.plot_array(expected_combined_values, actual_combined_values,
                         np.array([i[0] for i in brackets.values()]), figdir,
                         "enrollment by age bin" + test_prefix, do_close=do_close)
    utilities.plot_array(adjusted_expected_combined_values, actual_combined_values,
                         np.array([i[0] for i in brackets.values()]), figdir,
                         "adjusted enrollment by age bin" + test_prefix, do_close=do_close)
    if plot_only:
        return
    np.savetxt(os.path.join(os.path.dirname(datadir), f"{test_prefix}_expected.csv"), expected_values, delimiter=",")
    np.savetxt(os.path.join(os.path.dirname(datadir), f"{test_prefix}_actual.csv"), actual_values, delimiter=",")

    # check for expected 0 count bins
    # if expected enrollment is 0, actual enrollment must be 0
    # if the expected enrollment is greater than threshold, actual enrollment should not be zero
    # here we use tentative threshold 9 meaning if we expected 10+ enrollment and actually
    # generate 0, we should investigate why
    threshold = 9
    assert np.sum(actual_values[expected_values == 0]) == 0, \
        f"expected enrollment should be 0 for these age bins: " \
        f"{str(np.where((expected_values == 0) & (actual_values != 0)))}"

    assert len(actual_values[np.where((expected_values > threshold) & (actual_values == 0))]) == 0, \
        f"actual enrollment should not be 0 for these age bins: " \
        f"{str(np.where((expected_values > threshold) & (actual_values == 0)))}"

    # if expected bin count is less than threshold, use range check to allow some buffer
    # this is usually observed in smaller population in that expected count is small
    # so we allow actual observations to be 0 and up to the expected value plus threshold

    i = np.where((expected_values <= threshold) & (expected_values > 0))
    u = expected_values[i] + threshold  # upper bound
    l = np.zeros(len(expected_values[i]))  # lower bound can be 0
    assert (sum(l <= actual_values[i]) == len(actual_values[i]) and sum(actual_values[i] <= u) == len(
        actual_values[i])), \
        f"results show too much difference:\n" \
        f"expected:{expected_values[i]} \n actual:{actual_values[i]} \n" \
        f"please check these age bins: {i}"

    # check if pool looks right
    # h, bins = np.histogram(np.array(expected_pool), bins=100)
    # h, bins = np.histogram(np.array(actual_pool), bins=100)
    # plt.bar(bins[:-1],h,width=1)
    # plt.show()

    if not skip_stat_check:
        utilities.statistic_test(adjusted_expected_pool, actual_pool, test="ks",
                                 comments="enrollment distribution check")
    # todo: theoretically this should work, however does not pass in our example
    # statistic_test(actual_combined_values[expected_combined_values > 0],
    # expected_combined_values[expected_combined_values > 0], test="x")


def check_age_distribution(pop,
                           n,
                           datadir,
                           figdir,
                           location=None,
                           state_location=None,
                           country_location=None,
                           file_path=None,
                           use_default=False,
                           test_prefix="test",
                           skip_stat_check=False,
                           do_close=True):
    """
    Construct histogram from expected age distribution and compare with the actual generated data.

    Args:
        pop              : population dictionary
        n                : population size
        datadir          : root data directory which has resides the reference data
        figdir           : directory where to result files are saved
        location         : name of the location
        state_location   : name of the state
        country_location : name of the country the state_location is in
        file_path        : file path to user specified gender by age bracket distribution data
        use_default      : if True, try to first use the other parameters to find data specific to the location
        under study, otherwise returns default data drawing from Seattle, Washington.
        test_prefix      : used for prefix of the plot title
        skip_stat_check  : skip the statistics check for distribution
        do_close         : close the image immediately if set to True

    Returns:
        None.

    Plots will be save to figdir if provided
    """
    figdir = os.path.join(figdir, "age_distribution")
    age_dist = sp.read_age_bracket_distr(datadir=datadir,
                                         location=location,
                                         state_location=state_location,
                                         country_location=country_location,
                                         file_path =file_path,
                                         use_default=use_default)
    brackets = sp.get_census_age_brackets(datadir=datadir,
                                          state_location=state_location,
                                          country_location=country_location)
    # un-normalized data
    # expected_values = np.array(list(age_dist.values())) * n
    # actual_values = get_age_distribution_from_pop(pop, brackets, False)
    # normalized
    expected_values = np.array(list(age_dist.values()))
    actual_values = utilities.get_age_distribution_from_pop(pop, brackets)
    names = np.array([i[0] for i in brackets.values()])
    utilities.plot_array(expected_values, actual_values, names, figdir,
                         "age_distribution_" + test_prefix, do_close=do_close)
    if not skip_stat_check:
        utilities.statistic_test(expected_values, actual_values, test="x", comments="age distribution check")


def check_household_head(pop,
                         n,
                         datadir,
                         figdir,
                         state_location=None,
                         country_location=None,
                         file_path=None,
                         use_default=False,
                         test_prefix="",
                         do_close=True):
    """
    Check the household head by age distribution against the reference data

    Args:
        pop              : population dictionary
        n                : population size
        datadir          : root data directory which has resides the reference data
        figdir           : directory where to result files are saved
        state_location   : name of the state
        country_location : name of the country the state_location is in
        file_path        : file path to user specified gender by age bracket distribution data
        use_default      : if True, try to first use the other parameters to find data specific to the location
        under study, otherwise returns default data drawing from Seattle, Washington.
        test_prefix      : used for prefix of the plot title
        do_close         : close the image immediately if set to True

    Returns:
        None.

    Plots will be save to figdir if provided
    """
    figdir = os.path.join(figdir, "household_head")
    df = sp.get_household_head_age_by_size_df(datadir=datadir,
                                              state_location=state_location,
                                              country_location=country_location,
                                              file_path=file_path,
                                              use_default=use_default)
    hh_index = utilities.get_household_age_brackets_index(df)
    expected_hh_ages = df.loc[:, df.columns.str.startswith("household_head_age")]
    expected_hh_ages_percentage = expected_hh_ages.div(expected_hh_ages.sum(axis=0), axis=1)
    actual_hh_ages_percetnage = utilities.get_household_head_age_size(pop, index=hh_index)
    expected_values = expected_hh_ages_percentage.values
    actual_values = actual_hh_ages_percetnage.values
    label_columns = df.columns[df.columns.str.startswith("household_head_age")].values
    xlabels = [lc.strip('household_head_age').replace('_', '-') for lc in label_columns]
    family_sizes = [i+2 for i in range(0, len(expected_hh_ages_percentage))]
    # ylabels = family_sizes
    utilities.plot_heatmap(expected_values, actual_values,
                           xlabels, family_sizes, 'Head of Household Age', 'Household Size',
                           # expected_hh_ages_percentage.columns, # family_sizes,
                           testprefix="household_head_age_family_size " + test_prefix,
                           figdir=figdir, do_close=do_close)<|MERGE_RESOLUTION|>--- conflicted
+++ resolved
@@ -26,11 +26,11 @@
         datadir          : root data directory which has resides the reference data
         figdir           : directory where to result files are saved
         location         : name of the location
-        state_location   : name of the state
-        country_location : name of the country the state_location is in
+        state_location   : name of the state the location is in
+        country_location : name of the country the location is in
         file_path        : file path to user specified gender by age bracket distribution data
         use_default      : if True, try to first use the other parameters to find data specific to the location
-        under study, otherwise returns default data drawing from Seattle, Washington.
+                           under study, otherwise returns default data drawing from Seattle, Washington.
         test_prefix      : used for prefix of the plot title
         skip_stat_check  : skip the statistics check for distribution
         do_close         : close the image immediately if set to True
@@ -100,12 +100,11 @@
         datadir          : root data directory which has resides the reference data
         figdir           : directory where to result files are saved
         location         : name of the location
-        state_location   : name of the state
-        country_location : name of the country the state_location is in
+        state_location   : name of the state the location is in
+        country_location : name of the country the location is in
         file_path        : file path to user specified gender by age bracket distribution data
         use_default      : if True, try to first use the other parameters to find data specific to the location
-        under study, otherwise returns default data drawing from Seattle, Washington.
-        under study, otherwise returns default data drawing from Seattle, Washington.
+                           under study, otherwise returns default data drawing from Seattle, Washington.
         test_prefix      : used for prefix of the plot title
         skip_stat_check  : skip the statistics check for distribution
         do_close         : close the image immediately if set to True
@@ -131,9 +130,6 @@
                                          country_location=country_location,
                                          file_path=file_path,
                                          use_default=use_default)
-<<<<<<< HEAD
-    actual_employed_age_dist, actual_unemployed_age_dist = utilities.get_ids_count_by_param(pop, 'wpid', 'age')
-=======
     # counting the actual population by age with employment including teachers and staffs
     actual_employed_age_dist, actual_unemployed_age_dist = \
         utilities.get_ids_count_by_param(pop,
@@ -151,7 +147,6 @@
                          expect_label='unemployeed by age count',
                          xlabel_rotation=90,
                          testprefix="unemployeed count by age " + test_prefix)
->>>>>>> 530e6c53
 
     sorted_actual_employed_rate = {}
     actual_employed_rate = utilities.calc_rate(actual_employed_age_dist, actual_unemployed_age_dist)
@@ -214,11 +209,11 @@
         datadir          : root data directory which has resides the reference data
         figdir           : directory where to result files are saved
         location         : name of the location
-        state_location   : name of the state
-        country_location : name of the country the state_location is in
+        state_location   : name of the state the location is in
+        country_location : name of the country the location is in
         file_path        : file path to user specified gender by age bracket distribution data
         use_default      : if True, try to first use the other parameters to find data specific to the location
-        under study, otherwise returns default data drawing from Seattle, Washington.
+                           under study, otherwise returns default data drawing from Seattle, Washington.
         test_prefix      : used for prefix of the plot title
         skip_stat_check  : skip the statistics check for distribution
         do_close         : close the image immediately if set to True
@@ -283,7 +278,7 @@
         country_location : name of the country the state_location is in
         file_path        : file path to user specified gender by age bracket distribution data
         use_default      : if True, try to first use the other parameters to find data specific to the location
-        under study, otherwise returns default data drawing from Seattle, Washington.
+                           under study, otherwise returns default data drawing from Seattle, Washington.
         test_prefix      : used for prefix of the plot title
         skip_stat_check  : skip the statistics check for distribution
         do_close         : close the image immediately if set to True
@@ -391,7 +386,7 @@
         country_location : name of the country the state_location is in
         file_path        : file path to user specified gender by age bracket distribution data
         use_default      : if True, try to first use the other parameters to find data specific to the location
-        under study, otherwise returns default data drawing from Seattle, Washington.
+                           under study, otherwise returns default data drawing from Seattle, Washington.
         test_prefix      : used for prefix of the plot title
         skip_stat_check  : skip the statistics check for distribution
         do_close         : close the image immediately if set to True
@@ -571,11 +566,11 @@
         datadir          : root data directory which has resides the reference data
         figdir           : directory where to result files are saved
         location         : name of the location
-        state_location   : name of the state
-        country_location : name of the country the state_location is in
+        state_location   : name of the state the location is in
+        country_location : name of the country the location is in
         file_path        : file path to user specified gender by age bracket distribution data
         use_default      : if True, try to first use the other parameters to find data specific to the location
-        under study, otherwise returns default data drawing from Seattle, Washington.
+                           under study, otherwise returns default data drawing from Seattle, Washington.
         test_prefix      : used for prefix of the plot title
         skip_stat_check  : skip the statistics check for distribution
         do_close         : close the image immediately if set to True
@@ -626,11 +621,11 @@
         n                : population size
         datadir          : root data directory which has resides the reference data
         figdir           : directory where to result files are saved
-        state_location   : name of the state
-        country_location : name of the country the state_location is in
+        state_location   : name of the state the location is in
+        country_location : name of the country the location is in
         file_path        : file path to user specified gender by age bracket distribution data
         use_default      : if True, try to first use the other parameters to find data specific to the location
-        under study, otherwise returns default data drawing from Seattle, Washington.
+                           under study, otherwise returns default data drawing from Seattle, Washington.
         test_prefix      : used for prefix of the plot title
         do_close         : close the image immediately if set to True
 
