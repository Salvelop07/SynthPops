"""
This is a generic way to check for methods with "path" in the name and taking location parameters.
To run with better subtest logging use python -m unittest test_location_methods.py

each test use keywords to identify methods to tests
and if the data is not available, exclude_pattern is used to ignore them
"""
import synthpops as sp
import inspect
import unittest
import os
from synthpops import cfg

class TestLocation(unittest.TestCase):
    # these methods takes "location" as arguments, however data was not available so tests will skip them
    location_ignoreArgs = [
        "get_workplace_size_brackets_path",
        "get_workplace_size_distr_by_brackets_path",
        "get_workplace_size_distr_by_brackets"
    ]

    def test_seattle_path_methods(self):
        cfg.set_nbrackets(20)
        keywords = ["get", "path"]
        exclude_pattern = ["household_head_age_by_size", "workplace_size"]
        methods = self.get_methods_to_test(keywords=keywords, exclude_pattern=exclude_pattern)
        datadir = sp.datadir
        # sp.cfg.set_location_defaults("usa")
        testcase = {"country_location": "usa", "state_location": "Washington", "location": "seattle_metro"}
        self.run_tests(datadir, methods, testcase)

    def test_portland_methods(self):
        cfg.set_nbrackets(16)
        keywords = ["get", "path"]
        exclude_pattern = ["school", "long_term_care_facility", "household_head_age_by_size"]
        methods = self.get_methods_to_test(keywords=keywords, exclude_pattern=exclude_pattern)
        datadir = sp.datadir
        # sp.cfg.set_location_defaults("usa")
        testcase = {"country_location": "usa", "state_location": "Oregon", "location": "portland_metro"}
        self.run_tests(datadir, methods, testcase)

    def test_usa_state_path_methods(self):
        cfg.set_nbrackets(20)
        keywords = ["get", "path"]
        args = ['country_location', 'state_location']
        ignored_args = ['location', 'part']
        exclude_pattern = ["school", "long_term_care_facility"]
        methods = self.get_methods_to_test(keywords=keywords, target_args=args,
                                           exclude_args=ignored_args, exclude_pattern=exclude_pattern)
        datadir = sp.datadir
        # sp.cfg.set_location_defaults("usa")
        testcase = {"country_location": "usa", "state_location": "Washington"}
        self.run_tests(datadir, methods, testcase)

    @unittest.skip("Data not available in location DAKAR")
    def test_dakar_path_methods(self):
        cfg.set_nbrackets(18)
<<<<<<< HEAD
        exclude_pattern = ["get_usa", "get_gender_fraction_by_age", "get_school_size_distr_by_type", "get_school_type_age_ranges_path"]
=======
        exclude_pattern = ["get_usa", "get_gender_fraction_by_age", "get_long_term_care_facility"]
>>>>>>> b1a67bee
        keywords = ["get", "path"]
        methods = self.get_methods_to_test(exclude_pattern=exclude_pattern, keywords=keywords)
        datadir = sp.datadir
        # sp.cfg.set_location_defaults("Senegal")
        testcase = {"country_location": "Senegal", "state_location": "Dakar", "location": "Dakar"}
        self.run_tests(datadir, methods, testcase)

    def test_senegal_state_path_methods(self):
        cfg.set_nbrackets(18)
<<<<<<< HEAD
        exclude_pattern = ["get_usa", "get_gender_fraction_by_age", "get_school_size_distr_by_type", "get_school_type_age_ranges_path"]
=======
        exclude_pattern = ["get_usa", "get_gender_fraction_by_age", "get_long_term_care_facility"]
>>>>>>> b1a67bee
        keywords = ["get", "path"]
        args = ['country_location', 'state_location']
        ignored_args = ['location', 'part']
        methods = self.get_methods_to_test(exclude_pattern=exclude_pattern, keywords=keywords, target_args=args,
                                           exclude_args=ignored_args)
        datadir = sp.datadir
        # sp.cfg.set_location_defaults("Senegal")
        testcase = {"country_location": "Senegal", "state_location": "Dakar"}
        self.run_tests(datadir, methods, testcase)

    def test_seattle_data_methods(self):
        cfg.set_nbrackets(20)
        keywords = ["get", "distr"]
        exclde_pattern = ["path", "head_age_by_size", "workplace_size"]
        methods = self.get_methods_to_test(exclude_pattern=exclde_pattern, keywords=keywords)
        for m in methods:
            print(m[0])
        datadir = sp.datadir
        # sp.cfg.set_location_defaults("usa")
        testcase = {"country_location": "usa", "state_location": "Washington", "location": "seattle_metro"}
        self.run_tests(datadir, methods, testcase, ispath=False)

    @unittest.skip("Data not available in location DAKAR")
    def test_dakar_data_methods(self):
        cfg.set_nbrackets(18)
        keywords = ["get", "distr"]
<<<<<<< HEAD
        exclude_pattern = ["get_usa", "path", "get_gender_fraction_by_age", "get_age_bracket", "get_school_size_distr_by_type", "get_school_type_age_ranges_path"]
=======
        exclude_pattern = ["get_usa", "path", "get_gender_fraction_by_age", "get_age_bracket", "get_long_term_care_facility"]
>>>>>>> b1a67bee
        methods = self.get_methods_to_test(exclude_pattern=exclude_pattern, keywords=keywords)
        for m in methods:
            print(m[0])
        datadir = sp.datadir
        testcase = {"country_location": "Senegal", "state_location": "Dakar", "location": "Dakar"}
        self.run_tests(datadir, methods, testcase, ispath=False)

    def run_tests(self, datadir, methods, testcase, ispath=True):
        """
        Passing testcase as input arguments to location methods
        and make sure either the path exists or method returns data

        Args:
            datadir  : the root of data directory
            methods  : list of methods to test, must be objects returned from inspect.getmembers()
            testcase : a dictionary of input test arguments
            ispath   : default to True. If True, method is expected to return a filepath, otherwise method is expected
                       to return data.

        Returns:
            None.
        """
        for m in methods:
            with self.subTest(f"{m[0]}", m=m):
                print(m[0])
                t = testcase.copy()
                if m[1]:
                    t["datadir"] = datadir
                f = getattr(sp, m[0])
                # if m[0] in self.location_ignoreArgs:
                #     t.pop(self.location_ignoreArgs[m[0]])
                # try:
                # make a functional call with test arguments
                result = f(**t)
                print(result)
                # method should return path or data but should not return None
                self.assertIsNotNone(result, "returns None.")
                if isinstance(result, tuple):
                    for r in result:
                        if r is not None:
                            if ispath:
                                self.assertTrue(os.path.isfile(r), f"{r} does not exist!")
                            else:
                                self.assertTrue(len(r) > 0)
                else:
                    if ispath:
                        self.assertTrue(os.path.isfile(result), f"{result} does not exist!")
                    else:
                        self.assertTrue(len(result) > 0)
                        # except Exception as e:
            #    print(str(e))

    def get_methods_to_test(self, exclude_pattern=None,
                            keywords=None,
                            target_args=None,
                            exclude_args=None):
        """
        Retrieve the methods from the live synthpop object with keywords in their names.

        Args:
            exclude_pattern : pattern to be excluded in the method name
            keywords        : used to search for matching method names
            target_args     : used to identify the methods of which the arguments match
            exclude_args    : used to exclude methods with certain arguments

        Returns:
            list: List of methods matching the search criteria.
        """

        # setting defaults
        exclude_pattern = self.location_ignoreArgs if exclude_pattern is None \
            else self.location_ignoreArgs + exclude_pattern
        keywords = ["path"] if keywords is None else keywords
        target_args = ['country_location', 'state_location', 'location'] if target_args is None else target_args
        exclude_args = [] if exclude_pattern is None else exclude_pattern

        methods = [o for o in inspect.getmembers(sp) if inspect.isfunction(o[1])]
        path_methods = []
        for m in methods:
            k = [k in m[0] for k in keywords]
            if False in k:
                continue
            ep = [p in m[0] for p in exclude_pattern]
            if True in ep:
                continue
            args = inspect.getfullargspec(m[1]).args
            matched = ([x in target_args for x in args].count(True) == len(target_args))
            excluded = [x in exclude_args for x in args].count(True) > 0
            if matched and not excluded:
                if len(exclude_args) > 0 and [x in exclude_args for x in args].count(True) > 0:
                    continue
                # print(m[0])
                if "datadir" in args:
                    path_methods.append((m[0], True))
                else:
                    path_methods.append((m[0], False))
        return path_methods


# Run unit tests if called as a script
if __name__ == '__main__':
    unittest.main()<|MERGE_RESOLUTION|>--- conflicted
+++ resolved
@@ -55,11 +55,7 @@
     @unittest.skip("Data not available in location DAKAR")
     def test_dakar_path_methods(self):
         cfg.set_nbrackets(18)
-<<<<<<< HEAD
         exclude_pattern = ["get_usa", "get_gender_fraction_by_age", "get_school_size_distr_by_type", "get_school_type_age_ranges_path"]
-=======
-        exclude_pattern = ["get_usa", "get_gender_fraction_by_age", "get_long_term_care_facility"]
->>>>>>> b1a67bee
         keywords = ["get", "path"]
         methods = self.get_methods_to_test(exclude_pattern=exclude_pattern, keywords=keywords)
         datadir = sp.datadir
@@ -69,11 +65,7 @@
 
     def test_senegal_state_path_methods(self):
         cfg.set_nbrackets(18)
-<<<<<<< HEAD
         exclude_pattern = ["get_usa", "get_gender_fraction_by_age", "get_school_size_distr_by_type", "get_school_type_age_ranges_path"]
-=======
-        exclude_pattern = ["get_usa", "get_gender_fraction_by_age", "get_long_term_care_facility"]
->>>>>>> b1a67bee
         keywords = ["get", "path"]
         args = ['country_location', 'state_location']
         ignored_args = ['location', 'part']
@@ -100,11 +92,7 @@
     def test_dakar_data_methods(self):
         cfg.set_nbrackets(18)
         keywords = ["get", "distr"]
-<<<<<<< HEAD
         exclude_pattern = ["get_usa", "path", "get_gender_fraction_by_age", "get_age_bracket", "get_school_size_distr_by_type", "get_school_type_age_ranges_path"]
-=======
-        exclude_pattern = ["get_usa", "path", "get_gender_fraction_by_age", "get_age_bracket", "get_long_term_care_facility"]
->>>>>>> b1a67bee
         methods = self.get_methods_to_test(exclude_pattern=exclude_pattern, keywords=keywords)
         for m in methods:
             print(m[0])
