"""Test Spokane location works."""
import sciris as sc
import synthpops as sp
import matplotlib.pyplot as plt


pars = dict(
    n                               = 8e3,
    rand_seed                       = 123,
    location                        = 'Spokane_County',
    state_location                  = 'Washington',
    country_location                = 'usa',
    use_default                     = 0,  # must search for Spokane County data

    household_method                = 'fixed_ages',

    with_facilities                 = 1,
    with_school_types               = 1,
    school_mixing_type              = 'age_and_class_clustered',
    )


def test_Spokane():
    """Test that a Dakar population can be created with the basic SynthPops API."""
    sp.logger.info("Test that a Spokane population can be created with the basic SynthPops API.")
<<<<<<< HEAD
    # pop = sp.make_population(**pars)
    pop = sp.Pop(**pars)
    loc_pars = pop.loc_pars
    age_dist = sp.read_age_bracket_distr(**loc_pars)
    assert len(age_dist) == 20, f'Check failed, len(age_dist): {len(age_dist)}'  # will remove if this passes in github actions test
=======
    pop = sp.Pop(**pars)
    loc_pars = pop.loc_pars
    age_distr = sp.read_age_bracket_distr(**loc_pars)
    assert len(age_distr) == 20, f'Check failed, len(age_distr): {len(age_distr)}'  # will remove if this passes in github actions test
>>>>>>> 02a00b1f

    sp.set_location_defaults('defaults')  # Reset default values after this test is complete.
    return pop


"""
Notes:

data missing:

ltcf resident sizes -- copied facility sizes from Seattle, King County to Spokane County.

"""

if __name__ == '__main__':
    T = sc.tic()
    pop = test_Spokane()
    sc.toc(T)
    print(f"Spokane County population of size {pars['n']} made.")<|MERGE_RESOLUTION|>--- conflicted
+++ resolved
@@ -23,18 +23,11 @@
 def test_Spokane():
     """Test that a Dakar population can be created with the basic SynthPops API."""
     sp.logger.info("Test that a Spokane population can be created with the basic SynthPops API.")
-<<<<<<< HEAD
-    # pop = sp.make_population(**pars)
+
     pop = sp.Pop(**pars)
     loc_pars = pop.loc_pars
     age_dist = sp.read_age_bracket_distr(**loc_pars)
     assert len(age_dist) == 20, f'Check failed, len(age_dist): {len(age_dist)}'  # will remove if this passes in github actions test
-=======
-    pop = sp.Pop(**pars)
-    loc_pars = pop.loc_pars
-    age_distr = sp.read_age_bracket_distr(**loc_pars)
-    assert len(age_distr) == 20, f'Check failed, len(age_distr): {len(age_distr)}'  # will remove if this passes in github actions test
->>>>>>> 02a00b1f
 
     sp.set_location_defaults('defaults')  # Reset default values after this test is complete.
     return pop
