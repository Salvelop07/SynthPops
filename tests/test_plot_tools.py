import synthpops as sp
import sciris as sc
import numpy as np
import math
import copy
import matplotlib as mplt
import matplotlib.pyplot as plt
from matplotlib.colors import LogNorm, LinearSegmentedColormap
from matplotlib.ticker import LogLocator, LogFormatter
import matplotlib.font_manager as font_manager
from mpl_toolkits.axes_grid1 import make_axes_locatable
# 
import functools
import os
from collections import Counter
import pytest

do_save = False

if not sp.config.full_data_available:
    pytest.skip("Data not available, tests not possible", allow_module_level=True)


try:
    username = os.path.split(os.path.expanduser('~'))[-1]
    fontdirdict = {
        'dmistry': '/home/dmistry/Dropbox (IDM)/GoogleFonts',
        'cliffk': '/home/cliffk/idm/covid-19/GoogleFonts',
    }
    if username not in fontdirdict:
        fontdirdict[username] = os.path.expanduser(os.path.expanduser('~'),'Dropbox','GoogleFonts')

    font_path = fontdirdict[username]

    fontpath = fontdirdict[username]
    font_style = 'Roboto_Condensed'
    fontstyle_path = os.path.join(fontpath,font_style,font_style.replace('_','') + '-Light.ttf')
    prop = font_manager.FontProperties(fname = fontstyle_path)
    mplt.rcParams['font.family'] = prop.get_name()
except:
    mplt.rcParams['font.family'] = 'Roboto'

datadir = sp.datadir


<<<<<<< HEAD
def test_plot_generated_contact_matrix(setting_code='S',n=5000,aggregate_flag=True,logcolors_flag=True,density_or_frequency='density'):

    datadir = sp.datadir
=======
def test_plot_generated_contact_matrix(datadir,setting_code,n=5000,aggregate_flag=True,logcolors_flag=True,density_or_frequency='density',use_bayesian=True):
>>>>>>> 5d1ef0ef

    state_location = 'Washington'
    location = 'seattle_metro'
    country_location = 'usa'

    popdict = {}

    options_args = {'use_microstructure': True, 'use_bayesian':use_bayesian}
    network_distr_args = {'Npop': int(n)}
    contacts = sp.make_contacts(popdict,state_location = state_location,location = location, options_args = options_args, network_distr_args = network_distr_args)

    age_brackets = sp.get_census_age_brackets(datadir,country_location)
    age_by_brackets_dic = sp.get_age_by_brackets_dic(age_brackets)

    ages = []
    for uid in contacts:
        ages.append(contacts[uid]['age'])

    num_agebrackets = len(age_brackets)

    age_count = Counter(ages)
    aggregate_age_count = sp.get_aggregate_ages(age_count,age_by_brackets_dic,num_agebrackets)

    freq_matrix_dic = sp.calculate_contact_matrix(contacts,density_or_frequency)

    fig = sp.plot_contact_frequency(freq_matrix_dic,setting_code,age_count,aggregate_age_count,age_brackets,age_by_brackets_dic,density_or_frequency,logcolors_flag,aggregate_flag)

    return fig


def test_plot_generated_trimmed_contact_matrix(datadir,setting_code,n=5000,aggregate_flag=True,logcolors_flag=True,density_or_frequency='density',use_bayesian=True):

    state_location = 'Washington'
    location = 'seattle_metro'
    country_location = 'usa'

    popdict = {}

    options_args = {'use_microstructure': True, 'use_bayesian':use_bayesian}
    network_distr_args = {'Npop': int(n)}
    contacts = sp.make_contacts(popdict,state_location = state_location,location = location, options_args = options_args, network_distr_args = network_distr_args)
    contacts = sp.trim_contacts(contacts,trimmed_size_dic=None,use_clusters=False)

    age_brackets = sp.get_census_age_brackets(datadir,country_location,use_bayesian)
    age_by_brackets_dic = sp.get_age_by_brackets_dic(age_brackets)

    ages = []
    for uid in contacts:
        ages.append(contacts[uid]['age'])

    num_agebrackets = len(age_brackets)

    age_count = Counter(ages)
    aggregate_age_count = sp.get_aggregate_ages(age_count,age_by_brackets_dic,num_agebrackets)

    freq_matrix_dic = sp.calculate_contact_matrix(contacts,density_or_frequency)

    fig = sp.plot_contact_frequency(freq_matrix_dic,setting_code,age_count,aggregate_age_count,age_brackets,age_by_brackets_dic,density_or_frequency,logcolors_flag,aggregate_flag)

    return fig

<<<<<<< HEAD
    n = int(10000)
=======


if __name__ == '__main__':
    
    n = int(50000)
>>>>>>> 5d1ef0ef

    state_location = 'Washington'
    location = 'seattle_metro'
    country_location = 'usa'

    setting_code = 'H'
    # setting_code = 'S'
    # setting_code = 'W'
    
    aggregate_flag = True
    aggregate_flag = False
    logcolors_flag = True

    density_or_frequency = 'density'
    # density_or_frequency = 'frequency'

    # fig = sp.plot_contact_frequency(freq_matrix_dic,setting_code,age_count,aggregate_age_count,age_brackets,age_by_brackets_dic,density_or_frequency,logcolors_flag,aggregate_flag)
<<<<<<< HEAD
    fig = test_plot_generated_contact_matrix(setting_code,n,aggregate_flag,logcolors_flag,density_or_frequency)

    if do_save:
        fig.savefig('n_' + str(n) + '_people_' + density_or_frequency + '_contact_matrix_setting_' + setting_code + '.pdf',format = 'pdf')
=======
    # fig = test_plot_generated_contact_matrix(datadir,setting_code,n,aggregate_flag,logcolors_flag,density_or_frequency,use_bayesian=True)
    fig = test_plot_generated_trimmed_contact_matrix(datadir,setting_code,n,aggregate_flag,logcolors_flag,density_or_frequency,use_bayesian=True)


    # fig.savefig('n_' + str(n) + '_people_' + density_or_frequency + '_close_contact_matrix_setting_' + setting_code + '.pdf',format = 'pdf')
    plt.show()
>>>>>>> 5d1ef0ef
<|MERGE_RESOLUTION|>--- conflicted
+++ resolved
@@ -19,7 +19,6 @@
 
 if not sp.config.full_data_available:
     pytest.skip("Data not available, tests not possible", allow_module_level=True)
-
 
 try:
     username = os.path.split(os.path.expanduser('~'))[-1]
@@ -43,13 +42,9 @@
 datadir = sp.datadir
 
 
-<<<<<<< HEAD
-def test_plot_generated_contact_matrix(setting_code='S',n=5000,aggregate_flag=True,logcolors_flag=True,density_or_frequency='density'):
+def test_plot_generated_contact_matrix(setting_code='S',n=5000,aggregate_flag=True,logcolors_flag=True,density_or_frequency='density',use_bayesian=True):
 
     datadir = sp.datadir
-=======
-def test_plot_generated_contact_matrix(datadir,setting_code,n=5000,aggregate_flag=True,logcolors_flag=True,density_or_frequency='density',use_bayesian=True):
->>>>>>> 5d1ef0ef
 
     state_location = 'Washington'
     location = 'seattle_metro'
@@ -111,15 +106,11 @@
 
     return fig
 
-<<<<<<< HEAD
-    n = int(10000)
-=======
 
 
 if __name__ == '__main__':
     
     n = int(50000)
->>>>>>> 5d1ef0ef
 
     state_location = 'Washington'
     location = 'seattle_metro'
@@ -137,16 +128,9 @@
     # density_or_frequency = 'frequency'
 
     # fig = sp.plot_contact_frequency(freq_matrix_dic,setting_code,age_count,aggregate_age_count,age_brackets,age_by_brackets_dic,density_or_frequency,logcolors_flag,aggregate_flag)
-<<<<<<< HEAD
-    fig = test_plot_generated_contact_matrix(setting_code,n,aggregate_flag,logcolors_flag,density_or_frequency)
-
-    if do_save:
-        fig.savefig('n_' + str(n) + '_people_' + density_or_frequency + '_contact_matrix_setting_' + setting_code + '.pdf',format = 'pdf')
-=======
     # fig = test_plot_generated_contact_matrix(datadir,setting_code,n,aggregate_flag,logcolors_flag,density_or_frequency,use_bayesian=True)
     fig = test_plot_generated_trimmed_contact_matrix(datadir,setting_code,n,aggregate_flag,logcolors_flag,density_or_frequency,use_bayesian=True)
 
-
-    # fig.savefig('n_' + str(n) + '_people_' + density_or_frequency + '_close_contact_matrix_setting_' + setting_code + '.pdf',format = 'pdf')
-    plt.show()
->>>>>>> 5d1ef0ef
+    if do_save:
+        fig.savefig('n_' + str(n) + '_people_' + density_or_frequency + '_close_contact_matrix_setting_' + setting_code + '.pdf',format = 'pdf')
+    plt.show()