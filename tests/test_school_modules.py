--- conflicted
+++ resolved
@@ -515,7 +515,6 @@
 
 uids_in_school_by_age = {}
 for a in range(100):
-# for a in sorted(set(syn_school_ages)):
     uids_in_school_by_age[a] = []
 for uid in uids_in_school:
     a = uids_in_school[uid]
@@ -530,15 +529,11 @@
 achoice = np.random.multinomial(1, [ages_in_school_distr[a] for a in ages_in_school_distr])
 aindex = np.where(achoice)[0][0]
 
-<<<<<<< HEAD
-
-syn_schools, syn_school_uids, syn_school_types = sp.send_students_to_school_with_school_types(school_size_distr_by_type, school_size_brackets, uids_in_school, uids_in_school_by_age,
-=======
+
 syn_schools, syn_school_uids, syn_school_types = sp.send_students_to_school_with_school_types(school_size_distr_by_type,
                                                                                               school_size_brackets,
                                                                                               uids_in_school,
                                                                                               uids_in_school_by_age,
->>>>>>> 9e2722a0
                                                                                               ages_in_school_count,
                                                                                               school_types_by_age,
                                                                                               school_type_age_ranges,
