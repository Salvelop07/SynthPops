<<<<<<< HEAD
__version__ = '1.5.0'
__versiondate__ = '2021-02-02'
=======
__version__ = '1.4.4'
__versiondate__ = '2021-01-28'
>>>>>>> d7e4dab2
<|MERGE_RESOLUTION|>--- conflicted
+++ resolved
@@ -1,7 +1,2 @@
-<<<<<<< HEAD
 __version__ = '1.5.0'
-__versiondate__ = '2021-02-02'
-=======
-__version__ = '1.4.4'
-__versiondate__ = '2021-01-28'
->>>>>>> d7e4dab2
+__versiondate__ = '2021-02-03'