--- conflicted
+++ resolved
@@ -1,7 +1,2 @@
-<<<<<<< HEAD
 __version__ = '1.8.0'
-__versiondate__ = '2021-04-12'
-=======
-__version__ = '1.7.3'
-__versiondate__ = '2021-04-16'
->>>>>>> 80380b98
+__versiondate__ = '2021-04-21'