--- conflicted
+++ resolved
@@ -1,6 +1,2 @@
 __version__ = '1.4.1'
-<<<<<<< HEAD
-__versiondate__ = '2021-01-26'
-=======
-__versiondate__ = '2021-01-27'
->>>>>>> a4cec2a7
+__versiondate__ = '2021-01-27'