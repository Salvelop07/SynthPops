"""
This module generates the household, school, and workplace contact networks.
"""

import os
from copy import deepcopy
from collections import Counter

import sciris as sc
import numpy as np
import pandas as pd

import matplotlib as mplt
import matplotlib.pyplot as plt
import cmocean

from . import base as spb
from . import data_distributions as spdata
from . import sampling as spsamp
from . import contacts as spct
from . import school_modules as spsm
from . import read_write as sprw
from .config import datadir
from .config import logger as log


def generate_household_sizes(Nhomes, hh_size_distr):
    """
    Given a number of homes and a household size distribution, generate the number of homes of each size.

    Args:
        Nhomes (int)         : The number of homes.
        hh_size_distr (dict) : The distribution of household sizes.

    Returns:
        An array with the count of households of size s at index s-1.
    """
    log.debug('generate_household_sizes()')
    max_size = max(hh_size_distr.keys())
    hh_sizes = np.random.multinomial(Nhomes, [hh_size_distr[s] for s in range(1, max_size+1)], size=1)[0]
    return hh_sizes


def generate_household_sizes_from_fixed_pop_size(N, hh_size_distr):
    """
    Given a number of people and a household size distribution, generate the number of homes of each size needed to place everyone in a household.

    Args:
        N      (int)         : The number of people in the population.
        hh_size_distr (dict) : The distribution of household sizes.

    Returns:
        An array with the count of households of size s at index s-1.
    """

    # Quickly produce number of expected households for a population of size N
    ss = np.sum([hh_size_distr[s] * s for s in hh_size_distr])
    f = N / np.round(ss, 1)
    hh_sizes = np.zeros(len(hh_size_distr))

    for s in hh_size_distr:
        hh_sizes[s-1] = int(hh_size_distr[s] * f)
    N_gen = np.sum([hh_sizes[s-1] * s for s in hh_size_distr], dtype=int)

    # Check what population size was created from the drawn count of household sizes
    people_to_add_or_remove = N_gen - N

    # did not create household sizes to match or exceed the population size so add count for households needed
    hh_size_keys = [k for k in hh_size_distr]
    hh_size_distr_array = [hh_size_distr[k] for k in hh_size_keys]
    if people_to_add_or_remove < 0:

        people_to_add = -people_to_add_or_remove
        while people_to_add > 0:
            new_household_size = np.random.choice(hh_size_keys, p=hh_size_distr_array)

            if new_household_size > people_to_add:
                new_household_size = people_to_add
            people_to_add -= new_household_size

            hh_sizes[new_household_size-1] += 1

    # created households that result in too many people
    elif people_to_add_or_remove > 0:
        people_to_remove = people_to_add_or_remove
        while people_to_remove > 0:

            new_household_size_to_remove = np.random.choice(hh_size_keys, p=hh_size_distr_array)
            if new_household_size_to_remove > people_to_remove:
                new_household_size_to_remove = people_to_remove

            people_to_remove -= new_household_size_to_remove
            hh_sizes[new_household_size_to_remove-1] -= 1

    hh_sizes = hh_sizes.astype(int)
    return hh_sizes


def get_totalpopsize_from_household_sizes(hh_sizes):
    """
    Sum the population of a specific household size from the count array.

    Args:
        hh_sizes (array): The count of household size s at index s-1.

    Returns:
        An integer indicating the total number of people in household size s.
    """
    return np.sum([hh_sizes[s] * (s+1) for s in range(len(hh_sizes))])


def generate_household_head_age_by_size(hha_by_size_counts, hha_brackets, hh_size, single_year_age_distr):
    """
    Generate the age of the head of the household, also known as the reference person of the household,
    conditional on the size of the household.

    Args:
        hha_by_size_counts (matrix)  : A matrix in which each row contains the age distribution of the reference person for household size s at index s-1.
        hha_brackets (dict)          : The age brackets for the heads of household.
        hh_size (int)                : The household size.
        single_year_age_distr (dict) : The age distribution.

    Returns:
        Age of the head of the household or reference person.
    """
    distr = hha_by_size_counts[hh_size-1, :]
    b = spsamp.sample_single_arr(distr)
    hha = spsamp.sample_from_range(single_year_age_distr, hha_brackets[b][0], hha_brackets[b][-1])

    return hha


def generate_living_alone(hh_sizes, hha_by_size_counts, hha_brackets, single_year_age_distr):
    """
    Generate the ages of those living alone.

    Args:
        hh_sizes (array)             : The count of household size s at index s-1.
        hha_by_size_counts (matrix)  : A matrix in which each row contains the age distribution of the reference person for household size s at index s-1.
        hha_brackets (dict)          : The age brackets for the heads of household.
        single_year_age_distr (dict) : The age distribution.

    Returns:
        An array of households of size 1 where each household is a row and the value in the row is the age of the household member.
    """

    size = 1
    homes = np.zeros((hh_sizes[size-1], 1), dtype=int)

    for h in range(hh_sizes[size-1]):
        hha = generate_household_head_age_by_size(hha_by_size_counts, hha_brackets, size, single_year_age_distr)
        homes[h][0] = int(hha)

    return homes


def generate_larger_households(size, hh_sizes, hha_by_size_counts, hha_brackets, age_brackets, age_by_brackets_dic, contact_matrix_dic, single_year_age_distr):
    """
    Generate ages of those living in households of greater than one individual. Reference individual is sampled conditional on the household size.
    All other household members have their ages sampled conditional on the reference person's age and the age mixing contact matrix
    in households for the population under study.

    Args:
        size (int)                   : The household size.
        hh_sizes (array)             : The count of household size s at index s-1.
        hha_by_size_counts (matrix)  : A matrix in which each row contains the age distribution of the reference person for household size s at index s-1.
        hha_brackets (dict)          : The age brackets for the heads of household.
        age_brackets (dict)          : A dictionary mapping age bracket keys to age bracket range.
        age_by_brackets_dic (dict)   : A dictionary mapping age to the age bracket range it falls within.
        contact_matrix_dic (dict)    : A dictionary of the age-specific contact matrix for different physical contact settings.
        single_year_age_distr (dict) : The age distribution.

    Returns:
        An array of households for size ``size`` where each household is a row and the values in the row are the ages of the household members.
        The first age in the row is the age of the reference individual.
    """
    log.debug('generate_larger_households()')
    ya_coin = 0.15  # produces far too few young adults without this for Seattle, Washington. This is a placeholder value. Users will need to change to fit whatever population they are working with.

    homes = np.zeros((hh_sizes[size-1], size), dtype=int)

    for h in range(hh_sizes[size-1]):

        hha = generate_household_head_age_by_size(hha_by_size_counts, hha_brackets, size, single_year_age_distr)

        homes[h][0] = int(hha)

        b = age_by_brackets_dic[hha]
        b = min(b, contact_matrix_dic['H'].shape[0]-1)  # Ensure it doesn't go past the end of the array
        b_prob = contact_matrix_dic['H'][b, :]

        # age_distr_vals = np.array(list(single_year_age_distr.values()), dtype=np.float64)  # Convert to an array for faster processing

        for n in range(1, size):
            bi = spsamp.sample_single_arr(b_prob)
            ai = spsamp.sample_from_range(single_year_age_distr, age_brackets[bi][0], age_brackets[bi][-1])

            if ai > 5 and ai <= 20:  # This a placeholder range. Users will need to change to fit whatever population they are working with.
                if np.random.binomial(1, ya_coin):
                    ai = spsamp.sample_from_range(single_year_age_distr, 25, 32)  # This a placeholder range. Users will need to change to fit whatever population they are working with.

            # ai = spsamp.resample_age(age_distr_vals, ai)

            homes[h][n] = int(ai)

    return homes


def generate_all_households(N, hh_sizes, hha_by_size_counts, hha_brackets, age_brackets, age_by_brackets_dic, contact_matrix_dic, single_year_age_distr):
    """
    Generate the ages of those living in households together. First create households of people living alone, then larger households.
    For households larger than 1, a reference individual's age is sampled conditional on the household size, while all other household
    members have their ages sampled conditional on the reference person's age and the age mixing contact matrix in households
    for the population under study.

    Args:
        N (int)                      : The number of people in the population.
        hh_sizes (array)             : The count of household size s at index s-1.
        hha_by_size_counts (matrix)  : A matrix in which each row contains the age distribution of the reference person for household size s at index s-1.
        hha_brackets (dict)          : The age brackets for the heads of household.
        age_brackets (dict)          : The dictionary mapping age bracket keys to age bracket range.
        age_by_brackets_dic (dict)   : The dictionary mapping age to the age bracket range it falls within.
        contact_matrix_dic (dict)    : The dictionary of the age-specific contact matrix for different physical contact settings.
        single_year_age_distr (dict) : The age distribution.

    Returns:
        An array of all households where each household is a row and the values in the row are the ages of the household members.
        The first age in the row is the age of the reference individual. Households are randomly shuffled by size.
    """
    log.debug('generate_all_households()')
    homes_dic = {}
    homes_dic[1] = generate_living_alone(hh_sizes, hha_by_size_counts, hha_brackets, single_year_age_distr)
    # remove living alone from the distribution to choose from!
    for h in homes_dic[1]:
        single_year_age_distr[h[0]] -= 1.0/N

    for s in range(2, len(hh_sizes) + 1):
        homes_dic[s] = generate_larger_households(s, hh_sizes, hha_by_size_counts, hha_brackets, age_brackets, age_by_brackets_dic, contact_matrix_dic, single_year_age_distr)

    homes = []
    for s in homes_dic:
        homes += list(homes_dic[s])

    np.random.shuffle(homes)
    return homes_dic, homes


def assign_uids_by_homes(homes, id_len=16, use_int=True):
    """
    Assign IDs to everyone in order by their households.

    Args:
        homes (array)  : The generated synthetic ages of household members.
        id_len (int)   : The length of the UID.
        use_int (bool) : If True, use ints for the uids of individuals; otherwise use strings of length 'id_len'.

    Returns:
        A copy of the generated households with IDs in place of ages, and a dictionary mapping ID to age.
    """
    age_by_uid_dic = dict()
    homes_by_uids = []

    for h, home in enumerate(homes):

        home_ids = []
        for a in home:
            if use_int:
                uid = len(age_by_uid_dic)
            else:
                uid = sc.uuid(length=id_len)
            age_by_uid_dic[uid] = a
            home_ids.append(uid)

        homes_by_uids.append(home_ids)

    return homes_by_uids, age_by_uid_dic


def get_uids_in_school(datadir, n, location, state_location, country_location, age_by_uid_dic=None, homes_by_uids=None, folder_name=None, use_default=False):
    """
    Identify who in the population is attending school based on enrollment rates by age.

    Args:
        datadir (string)          : The file path to the data directory.
        n (int)                   : The number of people in the population.
        location (string)         : The name of the location.
        state_location (string)   : The name of the state the location is in.
        country_location (string) : The name of the country the location is in.
        age_by_uid_dic (dict)     : A dictionary mapping ID to age for all individuals in the population.
        homes_by_uids (list)      : A list of lists where each sublist is a household and the IDs of the household members.
        folder_name (string)      : The name of the folder the location is in, e.g. 'contact_networks'
        use_default (bool)        : If True, try to first use the other parameters to find data specific to the location under study; otherwise, return default data drawing from Seattle, Washington.

    Returns:
        A dictionary of students in schools mapping their ID to their age, a dictionary of students in school mapping age to the list of IDs with that age, and a dictionary mapping age to the number of students with that age.
    """
    uids_in_school = {}
    uids_in_school_by_age = {}
    ages_in_school_count = dict.fromkeys(np.arange(101), 0)

    rates = spdata.get_school_enrollment_rates(datadir, location=location, state_location=state_location, country_location=country_location, use_default=use_default)

    for a in np.arange(101):
        uids_in_school_by_age[a] = []

    if age_by_uid_dic is None:
        age_by_uid_dic = sprw.read_in_age_by_uid(datadir, location, state_location, country_location, folder_name, n)

    if homes_by_uids is None:
        try:
            homes_by_uids = sprw.read_setting_groups(datadir, location, state_location, country_location, folder_name, 'households', n, with_ages=False)
        except:
            raise NotImplementedError('No households to bring in. Create people through those first.')

    # # go through all people at random and make a list of uids going to school as students
    # for uid in age_by_uid_dic:
    #     a = age_by_uid_dic[uid]
    #     if a <= 50:
    #         b = np.random.binomial(1,rates[a])
    #         if b:
    #             uids_in_school[uid] = a
    #             uids_in_school_by_age[a].append(uid)
    #             ages_in_school_count[a] += 1

    # go through homes and make a list of uids going to school as students, this should preserve ordering of students by homes and so create schools with siblings going to the same school
    for home in homes_by_uids:
        for uid in home:

            a = age_by_uid_dic[uid]
            if rates[a] > 0:
                b = np.random.binomial(1, rates[a])  # ask each person if they'll be a student - probably could be done in a faster, more aggregate way.
                if b:
                    uids_in_school[uid] = a
                    uids_in_school_by_age[a].append(uid)
                    ages_in_school_count[a] += 1

    return uids_in_school, uids_in_school_by_age, ages_in_school_count


def generate_school_sizes(school_size_distr_by_bracket, school_size_brackets, uids_in_school):
    """
    Given a number of students in school, generate a list of school sizes to place everyone in a school.

    Args:
        school_size_distr_by_bracket (dict) : The distribution of binned school sizes.
        school_size_brackets (dict)         : A dictionary of school size brackets.
        uids_in_school (dict)               : A dictionary of students in school mapping ID to age.

    Returns:
        A list of school sizes whose sum is the length of ``uids_in_school``.
    """
    ns = len(uids_in_school)
    sorted_brackets = sorted(school_size_brackets.keys())
    prob_by_sorted_brackets = [school_size_distr_by_bracket[b] for b in sorted_brackets]

    school_sizes = []

    while ns > 0:
        size_bracket = np.random.choice(sorted_brackets, p=prob_by_sorted_brackets)
        # size = np.random.choice(school_size_brackets[size_bracket])  # creates some schools that are much smaller than expected so use average instead
        size = int(np.mean(school_size_brackets[size_bracket]))  # use average school size to avoid schools with very small sizes
        ns -= size
        school_sizes.append(size)
    if ns < 0:
        school_sizes[-1] = school_sizes[-1] + ns
    np.random.shuffle(school_sizes)
    return school_sizes


def send_students_to_school(school_sizes, uids_in_school, uids_in_school_by_age, ages_in_school_count, age_brackets, age_by_brackets_dic, contact_matrix_dic, verbose=False):
    """
    A method to send students to school together. Using the matrices to construct schools is not a perfect method so some things are more forced than the matrix method alone would create.
    This method models schools using matrices and so it does not create explicit school types.

    Args:
        school_sizes (list)          : A list of school sizes.
        uids_in_school (dict)        : A dictionary of students in school mapping ID to age.
        uids_in_school_by_age (dict) : A dictionary of students in school mapping age to the list of IDs with that age.
        ages_in_school_count (dict)  : A dictionary mapping age to the number of students with that age.
        age_brackets (dict)          : A dictionary mapping age bracket keys to age bracket range.
        age_by_brackets_dic (dict)   : A dictionary mapping age to the age bracket range it falls within.
        contact_matrix_dic (dict)    : A dictionary of age specific contact matrix for different physical contact settings.
        verbose (bool)               : If True, print statements about the generated schools as they're being generated.

    Returns:
        Two lists of lists and third flat list, the first where each sublist is the ages of students in the same school, and the second is the same list but with the IDs of each student
        in place of their age. The third is a list of the school types for each school, where each school has a single string to represent it's school type.
    """
    log.debug('send_students_to_school()')
    syn_schools = []
    syn_school_uids = []
    syn_school_types = []

    ages_in_school_distr = spb.norm_dic(ages_in_school_count)
    left_in_bracket = spb.get_aggregate_ages(ages_in_school_count, age_by_brackets_dic)

    for n, size in enumerate(school_sizes):

        if len(uids_in_school) == 0:  # no more students left to send to school!
            break

        ages_in_school_distr = spb.norm_dic(ages_in_school_count)

        new_school = []
        new_school_uids = []

        achoice = np.random.multinomial(1, [ages_in_school_distr[a] for a in ages_in_school_distr])
        aindex = np.where(achoice)[0][0]
        bindex = age_by_brackets_dic[aindex]

        # reference students under 20 to prevent older adults from being reference students (otherwise we end up with schools with too many adults and kids mixing because the matrices represent the average of the patterns and not the bimodal mixing of adult students together at school and a small number of teachers at school with their students)
        if bindex >= 4:
            if np.random.binomial(1, p=0.7):
                achoice = np.random.multinomial(1, [ages_in_school_distr[a] for a in ages_in_school_distr])
                aindex = np.where(achoice)[0][0]

        uid = uids_in_school_by_age[aindex][0]
        uids_in_school_by_age[aindex].remove(uid)
        uids_in_school.pop(uid, None)
        ages_in_school_count[aindex] -= 1
        ages_in_school_distr = spb.norm_dic(ages_in_school_count)

        new_school.append(aindex)
        new_school_uids.append(uid)

        if verbose:
            print('reference school age', aindex, 'school size', size, 'students left', len(uids_in_school), left_in_bracket)

        bindex = age_by_brackets_dic[aindex]
        b_prob = contact_matrix_dic['S'][bindex, :]

        left_in_bracket[bindex] -= 1

        # fewer students than school size so everyone else is in one school
        if len(uids_in_school) < size:
            for uid in uids_in_school:
                ai = uids_in_school[uid]
                new_school.append(int(ai))
                new_school_uids.append(uid)
                uids_in_school_by_age[ai].remove(uid)
                ages_in_school_count[ai] -= 1
                left_in_bracket[age_by_brackets_dic[ai]] -= 1
            uids_in_school = {}
            if verbose:
                print('last school', 'size from distribution', size, 'size generated', len(new_school))

        else:
            bi_min = max(0, bindex-1)
            bi_max = bindex + 1

            for i in range(1, size):
                if len(uids_in_school) == 0:
                    break

                # no one left to send? should only choose other students from the mixing matrices, not teachers so don't create schools with
                if np.sum([left_in_bracket[bi] for bi in np.arange(bi_min, bi_max+1)]) == 0:
                    break

                bi = spsamp.sample_single_arr(b_prob)

                while left_in_bracket[bi] == 0 or np.abs(bindex - bi) > 1:
                    bi = spsamp.sample_single_arr(b_prob)

                ai = spsamp.sample_from_range(ages_in_school_distr, age_brackets[bi][0], age_brackets[bi][-1])
                uid = uids_in_school_by_age[ai][0]  # grab the next student in line

                new_school.append(ai)
                new_school_uids.append(uid)

                uids_in_school_by_age[ai].remove(uid)
                uids_in_school.pop(uid, None)

                ages_in_school_count[ai] -= 1
                ages_in_school_distr = spb.norm_dic(ages_in_school_count)
                left_in_bracket[bi] -= 1

        syn_schools.append(new_school)
        syn_school_uids.append(new_school_uids)
        syn_school_types.append('s')
        new_school = np.array(new_school)
        kids = new_school <= 19
        # new_school_age_counter = Counter(new_school)
        if verbose:
            print('new school ages', len(new_school), sorted(new_school), 'nkids', kids.sum(), 'n20+', len(new_school)-kids.sum(), 'kid-adult ratio', kids.sum()/(len(new_school)-kids.sum()))
    if verbose:
        print('people in school', np.sum([len(school) for school in syn_schools]), 'left to send', len(uids_in_school))
    return syn_schools, syn_school_uids, syn_school_types


def send_students_to_school_with_school_types(school_size_distr_by_type, school_size_brackets, uids_in_school, uids_in_school_by_age, ages_in_school_count, school_types_by_age, school_type_age_ranges, verbose=False):

    """
    A method to send students to school together. This method uses the dictionaries school_types_by_age, school_type_age_ranges, and school_size_distr_by_type to first determine the type of school based on the age of
    a sampled reference student. Then the school type is used to determine the age range of the school. After that, the size of the school is then sampled conditionally on the school type and then the rest of the students
    are chosen from the lists of students available in the dictionary uids_in_school_by_age. This method is not perfect and requires a strict definition of school type by age. For now, it is not able to model mixed school
    types such as schools with Kindergarten through Grade 8 (K-8), or Kindergarten through Grade 12. These mixed types of schools may be common in some settings and this feature may be added later.

    Args:
        school_size_distr_by_type (dict) : A dictionary of school size distributions binned by size groups or brackets for each school type.
        school_size_brackets (dict)      : A dictionary of school size brackets.
        uids_in_school (dict)            : A dictionary of students in school mapping ID to age.
        uids_in_school_by_age (dict)     : A dictionary of students in school mapping age to the list of IDs with that age.
        ages_in_school_count (dict)      : A dictionary mapping age to the number of students with that age.
        school_types_by_age (dict)       : A dictionary of the school type for each age.
        school_type_age_ranges (dict)    : A dictionary of the age range for each school type.
        verbose (bool)                   : If True, print statements about the generated schools as they're being generated.

    Returns:
        Two lists of lists and third flat list, the first where each sublist is the ages of students in the same school, and the second is the same list but with the IDs of each student
        in place of their age. The third is a list of the school types for each school, where each school has a single string to represent it's school type.
    """

    syn_schools = []
    syn_school_uids = []
    syn_school_types = []

    sorted_size_brackets = sorted(school_size_brackets.keys())

    ages_in_school_distr = spb.norm_dic(ages_in_school_count)
    age_keys = sorted(ages_in_school_count.keys())

    while len(uids_in_school):

        new_school = []
        new_school_uids = []

        achoice = np.random.multinomial(1, [ages_in_school_distr[a] for a in age_keys])
        aindex = age_keys[np.where(achoice)[0][0]]

        uid = uids_in_school_by_age[aindex][0]
        uids_in_school_by_age[aindex].remove(uid)
        uids_in_school.pop(uid, None)
        ages_in_school_count[aindex] -= 1
        ages_in_school_distr = spb.norm_dic(ages_in_school_count)

        new_school.append(aindex)
        new_school_uids.append(uid)

        school_types = sorted(school_types_by_age[aindex].keys())
        prob = [school_types_by_age[aindex][s] for s in school_types]
        school_type = np.random.choice(school_types, p=prob, size=1)[0]
        school_type_age_range = school_type_age_ranges[school_type]

        school_size_distr = school_size_distr_by_type[school_type]

        # sorted_brackets = sorted(school_size_brackets.keys())
        prob_by_sorted_size_brackets = [school_size_distr[b] for b in sorted_size_brackets]
        size_bracket = np.random.choice(sorted_size_brackets, p=prob_by_sorted_size_brackets)
        size = np.random.choice(school_size_brackets[size_bracket])
        size -= 1

        # assume ages are uniformly distributed - all grades are roughy the same size - so calculate how many are in each grade or age
        school_age_count = np.random.multinomial(size, [1./len(school_type_age_range)] * len(school_type_age_range), size=1)[0]

        for n, a in enumerate(school_type_age_range):
            count = school_age_count[n]
            if count > ages_in_school_count[a]:
                count = ages_in_school_count[a]
                count = max(0, count)

            school_uids_in_age = uids_in_school_by_age[a][:count]  # assign students to the school
            uids_in_school_by_age[a] = uids_in_school_by_age[a][count:]
            new_school += [a for i in range(count)]
            new_school_uids += school_uids_in_age
            ages_in_school_count[a] -= count

        for uid in new_school_uids:
            uids_in_school.pop(uid, None)
        ages_in_school_distr = spb.norm_dic(ages_in_school_count)

        syn_schools.append(new_school)
        syn_school_uids.append(new_school_uids)
        syn_school_types.append(school_type)

    return syn_schools, syn_school_uids, syn_school_types


def get_uids_potential_workers(syn_school_uids, employment_rates, age_by_uid_dic):
    """
    Get IDs for everyone who could be a worker by removing those who are students and those who can't be employed officially.

    Args:
        syn_school_uids (list)  : A list of lists where each sublist represents a school with the IDs of students in the school.
        employment_rates (dict) : The employment rates by age.
        age_by_uid_dic (dict)   : A dictionary mapping ID to age for individuals in the population.

    Returns:
        A dictionary of potential workers mapping their ID to their age, a dictionary mapping age to the list of IDs for potential
        workers with that age, and a dictionary mapping age to the count of potential workers left to assign to a workplace for that age.
    """
    log.debug('get_uids_potential_workers()')
    potential_worker_uids = deepcopy(age_by_uid_dic)
    potential_worker_uids_by_age = {}
    potential_worker_ages_left_count = {}

    for a in range(101):
        if a >= 15:
            potential_worker_uids_by_age[a] = []
            potential_worker_ages_left_count[a] = 0

    # remove students from any potential workers since the model assumes student and worker status are exclusive
    for school in syn_school_uids:
        for uid in school:
            potential_worker_uids.pop(uid, None)

    for uid in age_by_uid_dic:
        if age_by_uid_dic[uid] not in employment_rates:
            potential_worker_uids.pop(uid, None)

    for uid in potential_worker_uids:
        ai = potential_worker_uids[uid]
        potential_worker_uids_by_age[ai].append(uid)
        potential_worker_ages_left_count[ai] += 1

    # shuffle workers around!
    for ai in potential_worker_uids_by_age:
        np.random.shuffle(potential_worker_uids_by_age[ai])

    return potential_worker_uids, potential_worker_uids_by_age, potential_worker_ages_left_count


def generate_workplace_sizes(workplace_size_distr_by_bracket, workplace_size_brackets, workers_by_age_to_assign_count):
    """
    Given a number of individuals employed, generate a list of workplace sizes to place everyone in a workplace.

    Args:
        workplace_size_distr_by_bracket (dict) : The distribution of binned workplace sizes.
        worplace_size_brackets (dict)          : A dictionary of workplace size brackets.
        workers_by_age_to_assign_count (dict)  : A dictionary mapping age to the count of employed individuals of that age.

    Returns:
        A list of workplace sizes.
    """
    nworkers = np.sum([workers_by_age_to_assign_count[a] for a in workers_by_age_to_assign_count])

    # normalize workplace_size_distr_by_bracket because it's likely a count rather than distribution
    workplace_size_distr_by_bracket = spb.norm_dic(workplace_size_distr_by_bracket)

    sorted_brackets = sorted(workplace_size_brackets.keys())
    prob_by_sorted_brackets = [workplace_size_distr_by_bracket[b] for b in sorted_brackets]

    workplace_sizes = []

    while nworkers > 0:
        size_bracket = np.random.choice(sorted_brackets, p=prob_by_sorted_brackets)
        size = np.random.choice(workplace_size_brackets[size_bracket])
        nworkers -= size
        workplace_sizes.append(size)
    if nworkers < 0:
        workplace_sizes[-1] = workplace_sizes[-1] + nworkers
    np.random.shuffle(workplace_sizes)
    return workplace_sizes


def generate_usa_workplace_sizes(workplace_sizes_by_bracket, workplace_size_brackets, workers_by_age_to_assign_count):
    """
    Given a number of individuals employed, generate a list of workplace sizes to place everyone in a workplace.
    Specific to data from the US. Deprecated.

    Args:
        workplace_sizes_by_bracket (dict)     : The distribution of binned workplace sizes.
        worplace_size_brackets (dict)         : A dictionary of workplace size brackets.
        workers_by_age_to_assign_count (dict) : A dictionary mapping age to the count of employed individuals of that age.

    Returns:
        A list of workplace sizes.
    """
    nw = np.sum([workers_by_age_to_assign_count[a] for a in workers_by_age_to_assign_count])

    size_distr = {}
    for b in workplace_size_brackets:
        size = int(np.mean(workplace_size_brackets[b]) + 0.5)
        size_distr[size] = workplace_sizes_by_bracket[b]

    size_distr = spb.norm_dic(size_distr)
    workplace_sizes = []

    s_range = sorted(size_distr.keys())
    p = [size_distr[s] for s in s_range]

    while nw > 0:
        s = np.random.choice(s_range, p=p)
        nw -= s
        workplace_sizes.append(s)

    if nw < 0:
        workplace_sizes[-1] = workplace_sizes[-1] + nw

    np.random.shuffle(workplace_sizes)
    return workplace_sizes


def get_workers_by_age_to_assign(employment_rates, potential_worker_ages_left_count, uids_by_age_dic):
    """
    Get the number of people to assign to a workplace by age using those left who can potentially go to work and employment rates by age.

    Args:
        employment_rates (dict)                 : A dictionary of employment rates by age.
        potential_worker_ages_left_count (dict) : A dictionary of the count of workers to assign by age.
        uids_by_age_dic (dict)                  : A dictionary mapping age to the list of ids with that age.

    Returns:
        A dictionary with a count of workers to assign to a workplace.
    """

    workers_by_age_to_assign_count = dict.fromkeys(np.arange(101), 0)
    for a in potential_worker_ages_left_count:
        if a in employment_rates:
            try:
                c = int(employment_rates[a] * len(uids_by_age_dic[a]))
            except:
                c = 0
            number_of_people_who_can_be_assigned = min(c, potential_worker_ages_left_count[a])
            workers_by_age_to_assign_count[a] = number_of_people_who_can_be_assigned

    return workers_by_age_to_assign_count


def assign_teachers_to_schools(syn_schools, syn_school_uids, employment_rates, workers_by_age_to_assign_count, potential_worker_uids, potential_worker_uids_by_age, potential_worker_ages_left_count, average_student_teacher_ratio=20, teacher_age_min=25, teacher_age_max=75, verbose=False):
    """
    Assign teachers to each school according to the average student-teacher ratio.

    Args:
        syn_schools (list)                      : list of lists where each sublist is a school with the ages of the students within
        syn_school_uids (list)                  : list of lists where each sublist is a school with the ids of the students within
        employment_rates (dict)                 : employment rates by age
        workers_by_age_to_assign_count (dict)   : dictionary of the count of workers left to assign by age
        potential_worker_uids (dict)            : dictionary of potential workers mapping their id to their age
        potential_worker_uids_by_age (dict)     : dictionary mapping age to the list of worker ids with that age
        potential_worker_ages_left_count (dict) : dictionary of the count of potential workers left that can be assigned by age
        average_student_teacher_ratio (float)   : The average number of students per teacher.
        teacher_age_min (int)                   : minimum age for teachers - should be location specific.
        teacher_age_max (int)                   : maximum age for teachers - should be location specific.
        verbose (bool)                          : If True, print statements about the generated schools as teachers are being added to each school.

    Returns:
        List of lists of schools with the ages of individuals in each, lists of lists of schools with the ids of individuals in each,
        dictionary of potential workers mapping id to their age, dictionary mapping age to the list of potential workers of that age,
        dictionary with the count of workers left to assign for each age after teachers have been assigned.
    """
    log.debug('assign_teachers_to_schools()')
    # matrix method will already get some teachers into schools so student_teacher_ratio should be higher

    all_teachers = dict.fromkeys(np.arange(101), 0)

    syn_teachers = []
    syn_teacher_uids = []

    for n in range(len(syn_schools)):
        school = syn_schools[n]
        # school_uids = syn_school_uids[n]

        size = len(school)
        nteachers = int(size / float(average_student_teacher_ratio))
        nteachers = max(1, nteachers)
        if verbose:
            print('nteachers', nteachers, 'student-teacher ratio', size / nteachers)
        teachers = []
        teacher_uids = []

        for nt in range(nteachers):

            a = spsamp.sample_from_range(workers_by_age_to_assign_count, teacher_age_min, teacher_age_max)
            uid = potential_worker_uids_by_age[a][0]
            teachers.append(a)
            all_teachers[a] += 1

            potential_worker_uids_by_age[a].remove(uid)
            workers_by_age_to_assign_count[a] -= 1
            potential_worker_ages_left_count[a] -= 1
            potential_worker_uids.pop(uid, None)

            teachers.append(a)
            teacher_uids.append(uid)

        syn_teachers.append(teachers)
        syn_teacher_uids.append(teacher_uids)

        if verbose:
            print('school with teachers', sorted(school))
            print('nkids', (np.array(school) <= 19).sum(), 'n20+', (np.array(school) > 19).sum())
            print('kid-adult ratio', (np.array(school) <= 19).sum() / (np.array(school) > 19).sum())

    return syn_teachers, syn_teacher_uids, potential_worker_uids, potential_worker_uids_by_age, workers_by_age_to_assign_count


def assign_additional_staff_to_schools(syn_school_uids, syn_teacher_uids, workers_by_age_to_assign_count, potential_worker_uids, potential_worker_uids_by_age, potential_worker_ages_left_count, average_student_teacher_ratio=20, average_student_all_staff_ratio=15, staff_age_min=20, staff_age_max=75, verbose=True):
    """
    Assign additional staff to each school according to the average student to all staff ratio.

    Args:
        syn_school_uids (list)                  : list of lists where each sublist is a school with the ids of the students within
        syn_teacher_uids (list)                 : list of lists where each sublist is a school with the ids of the teachers within
        workers_by_age_to_assign_count (dict)   : dictionary of the count of workers left to assign by age
        potential_worker_uids (dict)            : dictionary of potential workers mapping their id to their age
        potential_worker_uids_by_age (dict)     : dictionary mapping age to the list of worker ids with that age
        potential_worker_ages_left_count (dict) : dictionary of the count of potential workers left that can be assigned by age
        average_student_teacher_ratio (float)   : The average number of students per teacher.
        average_student_all_staff_ratio (float) : The average number of students per staff members at school (including both teachers and non teachers).
        staff_age_min (int)                     : The minimum age for non teaching staff.
        staff_age_max (int)                     : The maximum age for non teaching staff.
        verbose (bool)                          : If True, print statements about the generated schools as teachers are being added to each school.

    Returns:
        List of lists of schools with the ids of non teaching staff for each school,
        dictionary of potential workers mapping id to their age, dictionary mapping age to the list of potential workers of that age,
        dictionary with the count of workers left to assign for each age after teachers have been assigned.
    """
    log.debug('assign_additional_staff_to_schools()')
    if average_student_all_staff_ratio is None:
        average_student_all_staff_ratio = 0

    if average_student_teacher_ratio < average_student_all_staff_ratio:
        errormsg = f'The ratio of students to all staff at school must be lower than or equal to the ratio students to teachers at school. All staff includes both teaching and non teaching staff, so if the student to all staff ratio is greater than the student to teacher ratio then this would expect there to be more teachers than all possible staff in a school.'
        raise ValueError(errormsg)

    n_students_list = [len(student_list) for student_list in syn_school_uids]  # what is the number of students in each school
    n_teachers_list = [len(teacher_list) for teacher_list in syn_teacher_uids]  # what is the number of teachers in each school

    if average_student_all_staff_ratio == 0:
        n_all_staff_list = [0 for i in n_students_list]  # use this to say no staff beyond teachers at all
    else:
        n_all_staff_list = [max(1, int(i/average_student_all_staff_ratio)) for i in n_students_list]  # need at least one staff member
    n_non_teaching_staff_list = [n_all_staff_list[i] - n_teachers_list[i] for i in range(len(n_students_list))]

    min_n_non_teaching_staff = min(n_non_teaching_staff_list)

    if min_n_non_teaching_staff <= 0:
        errormsg = f'At least one school expects only 1 non teaching staff member. Either check the average_student_teacher_ratio and the average_student_all_staff_ratio if you do not expect this to be the case, or some of the generated schools may have too few staff members.'
        print(errormsg)
        # print(n_students_list)

        if verbose:
            print(n_students_list)
            print(n_teachers_list)
            print(n_all_staff_list)
            print(n_non_teaching_staff_list)
        # n_non_teaching_staff_list = [i if i > 0 else 0 for i in n_non_teaching_staff_list]  # accept that sometimes there will be no extra staff
        n_non_teaching_staff_list = [i if i > 0 else 1 for i in n_non_teaching_staff_list]  # force one extra staff member beyond teachers
        # n_non_teaching_staff_list = n_teachers_list.copy()

    non_teaching_staff_uids = []

    for i in range(len(n_non_teaching_staff_list)):
        n_non_teaching_staff = n_non_teaching_staff_list[i]  # how many non teaching staff for the school
        non_teaching_staff_uids_in_this_school = []

        for j in range(n_non_teaching_staff):
            a = spsamp.sample_from_range(workers_by_age_to_assign_count, staff_age_min, staff_age_max)
            uid = potential_worker_uids_by_age[a][0]
            workers_by_age_to_assign_count[a] -= 1
            potential_worker_ages_left_count[a] -= 1
            potential_worker_uids.pop(uid, None)
            potential_worker_uids_by_age[a].remove(uid)

            non_teaching_staff_uids_in_this_school.append(uid)

        non_teaching_staff_uids.append(non_teaching_staff_uids_in_this_school)

    return non_teaching_staff_uids, potential_worker_uids, potential_worker_uids_by_age, workers_by_age_to_assign_count


def assign_rest_of_workers(workplace_sizes, potential_worker_uids, potential_worker_uids_by_age, workers_by_age_to_assign_count, age_by_uid_dic, age_brackets, age_by_brackets_dic, contact_matrix_dic, verbose=False):
    """
    Assign the rest of the workers to non-school workplaces.

    Args:
        workplace_sizes (list)                : list of workplace sizes
        potential_worker_uids (dict)          : dictionary of potential workers mapping their id to their age
        potential_worker_uids_by_age (dict)   : dictionary mapping age to the list of worker ids with that age
        workers_by_age_to_assign_count (dict) : dictionary of the count of workers left to assign by age
        age_by_uid_dic (dict)                 : dictionary mapping id to age for all individuals in the population
        age_brackets (dict)                   : dictionary mapping age bracket keys to age bracket range
        age_by_brackets_dic (dict)            : dictionary mapping age to the age bracket range it falls in
        contact_matrix_dic (dict)             : dictionary of age specific contact matrix for different physical contact settings
        verbose (bool)                        : If True, print statements about the generated schools as teachers are being added to each school.

    Returns:
        List of lists where each sublist is a workplace with the ages of workers, list of lists where each sublist is a workplace with the ids of workers,
        dictionary of potential workers left mapping id to age, dictionary mapping age to a list of potential workers left of that age, dictionary
        mapping age to the count of workers left to assign.
    """
<<<<<<< HEAD

=======
    log.debug('assign_rest_of_workers()')
>>>>>>> 89acf03f
    syn_workplaces = []
    syn_workplace_uids = []
    worker_age_keys = workers_by_age_to_assign_count.keys()
    sorted_worker_age_keys = sorted(worker_age_keys)

    # off turn likelihood to meet those unemployed in the workplace because the matrices are not an exact match for the population under study
    for b in age_brackets:
        workers_left_in_bracket = [workers_by_age_to_assign_count[a] for a in age_brackets[b]]
        number_of_workers_left_in_bracket = np.sum(workers_left_in_bracket)
        if number_of_workers_left_in_bracket == 0:
            b = min(b, contact_matrix_dic['W'].shape[1] - 1)  # Ensure it doesn't go past the end of the array
            contact_matrix_dic['W'][:, b] = 0

    for n, size in enumerate(workplace_sizes):
        workers_by_age_to_assign_distr = spb.norm_dic(workers_by_age_to_assign_count)
        if np.sum([workers_by_age_to_assign_distr[a] for a in workers_by_age_to_assign_distr]) == 0:
            break
        if np.sum([len(potential_worker_uids_by_age[a]) for a in potential_worker_uids_by_age]) == 0:
            break
        new_work, new_work_uids = [], []

        a_prob = [workers_by_age_to_assign_count[a] for a in sorted_worker_age_keys]
        a_prob = np.array(a_prob)
        a_prob = a_prob / np.sum(a_prob)

        achoice = np.random.choice(a=sorted_worker_age_keys, p=a_prob)
        aindex = achoice

        uid = potential_worker_uids_by_age[aindex][0]
        potential_worker_uids_by_age[aindex].remove(uid)
        potential_worker_uids.pop(uid, None)
        workers_by_age_to_assign_count[aindex] -= 1
        workers_by_age_to_assign_distr = spb.norm_dic(workers_by_age_to_assign_count)
        new_work.append(aindex)
        new_work_uids.append(uid)

        bindex = age_by_brackets_dic[aindex]
        bindex = min(bindex, contact_matrix_dic['W'].shape[0] - 1)  # Ensure it doesn't go past the end of the array
        b_prob = contact_matrix_dic['W'][bindex, :]
        if np.sum(b_prob) > 0:
            b_prob = b_prob / np.sum(b_prob)

        if size > len(potential_worker_uids) - 1:
            size = len(potential_worker_uids) - 1
        workers_left_count = np.sum([workers_by_age_to_assign_count[a] for a in workers_by_age_to_assign_count])
        if size > workers_left_count:
            size = workers_left_count + 1

        # not enough people left over to try to match age mixing patterns in the last workplace so grab everyone who will get placed in order
        if len(potential_worker_uids) <= size or workers_left_count <= size:
            for ai in workers_by_age_to_assign_count:
                for i in range(workers_by_age_to_assign_count[ai]):  # do not change this during the loop but afterwards, and if 0 then no one will be placed
                    uid = potential_worker_uids_by_age[ai][0]
                    new_work.append(ai)
                    new_work_uids.append(uid)
                    potential_worker_uids_by_age[ai].remove(uid)
                    potential_worker_uids.pop(uid, None)
                workers_by_age_to_assign_count[ai] = 0  # set to zero now that everyone will be placed in this last workplace
            workers_by_age_to_assign_distr = spb.norm_dic(workers_by_age_to_assign_count)
        else:
            for i in range(1, size):

                bichoice = np.random.multinomial(1, b_prob)
                bi = np.where(bichoice)[0][0]

                workers_left_in_bracket = [workers_by_age_to_assign_count[a] for a in age_brackets[bi] if len(potential_worker_uids_by_age[a]) > 0]

                if np.sum(b_prob):
                    while np.sum(workers_left_in_bracket) == 0:
                        bichoice = np.random.multinomial(1, b_prob)
                        bi = np.where(bichoice)[0][0]
                        workers_left_in_bracket = [workers_by_age_to_assign_count[a] for a in age_brackets[bi] if len(potential_worker_uids_by_age[a]) > 0]
                    a_prob = [workers_by_age_to_assign_count[a] for a in age_brackets[bi]]
                    a_prob = np.array(a_prob)
                    a_prob = a_prob/np.sum(a_prob)

                    ai = np.random.choice(a=age_brackets[bi], p=a_prob)

                    uid = potential_worker_uids_by_age[ai][0]
                    new_work.append(ai)
                    new_work_uids.append(uid)
                    potential_worker_uids_by_age[ai].remove(uid)
                    potential_worker_uids.pop(uid, None)
                    workers_by_age_to_assign_count[ai] -= 1
                    workers_by_age_to_assign_distr = spb.norm_dic(workers_by_age_to_assign_count)

                # if there's no one left in the bracket, then you should turn this bracket off in the contact matrix
                workers_left_in_bracket = [workers_by_age_to_assign_count[a] for a in age_brackets[bi]]
                if np.sum(workers_left_in_bracket) == 0:
                    contact_matrix_dic['W'][:, bi] = 0.
                    # since the matrix was modified, calculate the bracket probabilities again
                    b_prob = contact_matrix_dic['W'][bindex, :]
                    if np.sum(b_prob) > 0:
                        b_prob = b_prob / np.sum(b_prob)

        if verbose: # CK: I know, overkill to have both
            log.debug(f'  Progress: {n}, {Counter(new_work)}')
        syn_workplaces.append(new_work)
        syn_workplace_uids.append(new_work_uids)
    return syn_workplaces, syn_workplace_uids, potential_worker_uids, potential_worker_uids_by_age, workers_by_age_to_assign_count


def generate_synthetic_population(n, datadir, location='seattle_metro', state_location='Washington', country_location='usa', sheet_name='United States of America',
                                  school_enrollment_counts_available=False, with_school_types=False, school_mixing_type='random', average_class_size=20, inter_grade_mixing=0.1,
                                  average_student_teacher_ratio=20, average_teacher_teacher_degree=3, teacher_age_min=25, teacher_age_max=75,
                                  average_student_all_staff_ratio=15, average_additional_staff_degree=20, staff_age_min=20, staff_age_max=75,
                                  verbose=False, plot=False, write=False, return_popdict=False, use_default=False):
    """
    Wrapper function that calls other functions to generate a full population with their contacts in the household, school, and workplace layers,
    and then writes this population to appropriate files.

    Args:
        n (int)                                   : The number of people in the population.
        datadir (string)                          : The file path to the data directory.
        location (string)                         : The name of the location.
        state_location (string)                   : The name of the state the location is in.
        country_location (string)                 : The name of the country the location is in.
        sheet_name (string)                       : The name of the sheet in the Excel file with contact patterns.
        school_enrollment_counts_available (bool) : If True, a list of school sizes is available and a count of the sizes can be constructed.
        with_school_types (bool)                  : If True, create explicit school types
        average_class_size (float)                : The average classroom size
        inter_grade_mixing (float)                : The average fraction of mixing between grades in the same school for clustered school mixing types.
        average_student_teacher_ratio (float)     : The average number of students per teacher.
        average_teacher_teacher_degree (float)    : The average number of contacts per teacher with other teachers.
        teacher_age_min (int)                     : The minimum age for teachers.
        teacher_age_max (int)                     : The maximum age for teachers.
        average_student_all_staff_ratio (float)   : The average number of students per staff members at school (including both teachers and non teachers).
        average_additional_staff_degree (float)   : The average number of contacts per additional non teaching staff in schools.
        staff_age_min (int)                       : The minimum age for non teaching staff.
        staff_age_max (int)                       : The maximum age for non teaching staff.
        school_mixing_type (string)               : The mixing type for schools.
        verbose (bool)                            : If True, print statements as contacts are being generated.
        plot (bool)                               : If True, plot and show a comparison of the generated age distribution in households vs. the expected age distribution of the population from census data being sampled.
        write (bool)                              : If True, write population to file.
        return_popdict (bool)                     : If True, returns a dictionary of individuals in the population
        use_default (bool)                        : If True, try to first use the other parameters to find data specific to the location under study; otherwise, return default data drawing from Seattle, Washington.

    Returns:
        If return_popdict is True, returns popdict, a dictionary of people with attributes. Dictionary keys are the IDs of individuals in the population and the values are a dictionary for each individual with their
        attributes, such as age, household ID (hhid), school ID (scid), workplace ID (wpid), workplace industry code (wpindcode) if available, and the IDs of their contacts in different layers. Different layers
        available are households ('H'), schools ('S'), and workplaces ('W'). Contacts in these layers are clustered and thus form a network composed of groups of people interacting with each other. For example, all
        household members are contacts of each other, and everyone in the same school is a contact of each other. Else, return None.

    Example
    =======

    ::

        datadir = sp.datadir # point datadir where your data folder lives

        location = 'seattle_metro'
        state_location = 'Washington'
        country_location = 'usa'
        sheet_name = 'United States of America'

        n = 10000
        verbose = False
        plot = False

        # this will generate a population with microstructure and age demographics that
        # approximate those of the location selected
        # also saves to file in:
        #    datadir/demographics/contact_matrices_152_countries/state_location/
        sp.generate_synthetic_population(n,datadir,location=location,
                                         state_location=state_location,
                                         country_location=country_location,
                                         sheet_name=sheet_name,verbose=verbose,plot=plot)
    """
    log.debug('generate_synthetic_population()')
    folder_name = 'contact_networks'
    age_brackets = spdata.get_census_age_brackets(datadir, state_location=state_location, country_location=country_location, use_default=use_default)
    age_by_brackets_dic = spb.get_age_by_brackets_dic(age_brackets)

    contact_matrix_dic = spdata.get_contact_matrix_dic(datadir, sheet_name=sheet_name, use_default=use_default)

    household_size_distr = spdata.get_household_size_distr(datadir, location=location, state_location=state_location, country_location=country_location, use_default=use_default)

    min_pop = 100
    if n < min_pop:
        raise NotImplementedError(f"Population is too small to currently be generated properly. Try a size larger than {min_pop}.")
    n = int(n)

    # this could be unnecessary if we get the single year age distribution in a different way.
    n_to_sample_smoothly = int(1e6)
    hh_sizes = generate_household_sizes(n_to_sample_smoothly, household_size_distr)
    totalpop = get_totalpopsize_from_household_sizes(hh_sizes)

    # create a rough single year age distribution to draw from instead of the distribution by age brackets.
    syn_ages, syn_sexes = spsamp.get_usa_age_sex_n(datadir, location, state_location, country_location, totalpop)
    syn_age_count = Counter(syn_ages)
    syn_age_distr_unordered = spb.norm_dic(syn_age_count)  # Ensure it's ordered
    syn_age_keys = list(syn_age_distr_unordered.keys())
    sort_inds = np.argsort(syn_age_keys)
    syn_age_distr = {}
    for i in sort_inds:
        syn_age_distr[syn_age_keys[i]] = syn_age_distr_unordered[syn_age_keys[i]]

    # actual household sizes
    hh_sizes = generate_household_sizes_from_fixed_pop_size(n, household_size_distr)
    totalpop = get_totalpopsize_from_household_sizes(hh_sizes)

    hha_brackets = spdata.get_head_age_brackets(datadir, country_location=country_location, state_location=state_location, use_default=True)
    hha_by_size = spdata.get_head_age_by_size_distr(datadir, country_location=country_location, state_location=state_location, use_default=True)

    homes_dic, homes = generate_all_households(n, hh_sizes, hha_by_size, hha_brackets, age_brackets, age_by_brackets_dic, contact_matrix_dic, deepcopy(syn_age_distr))
    homes_by_uids, age_by_uid_dic = assign_uids_by_homes(homes)
    new_ages_count = Counter(age_by_uid_dic.values())

    # plot synthetic age distribution as a check
    if plot:

        cmap = mplt.cm.get_cmap(cmocean.cm.deep_r)
        cmap3 = mplt.cm.get_cmap(cmocean.cm.matter)

        fig = plt.figure(figsize=(7, 5))
        ax = fig.add_subplot(111)

        x = np.arange(101)
        y_exp = np.zeros(101)
        y_sim = np.zeros(101)

        for a in range(101):
            expected = int(syn_age_distr[a] * totalpop)
            y_exp[a] = expected
            y_sim[a] = new_ages_count[a]

        ax.plot(x, y_exp, color=cmap(0.2), label='Expected')
        ax.plot(x, y_sim, color=cmap3(0.6), label='Simulated')
        leg = ax.legend(fontsize=18)
        leg.draw_frame(False)
        ax.set_xlim(left=0, right=100)
        ax.set_xticks(np.arange(0, 101, 5))

        plt.show()

    # Make a dictionary listing out uids of people by their age
    uids_by_age_dic = spb.get_ids_by_age_dic(age_by_uid_dic)

    # Generate school sizes
    school_sizes_count_by_brackets = spdata.get_school_size_distr_by_brackets(datadir, location=location, state_location=state_location, country_location=country_location, counts_available=school_enrollment_counts_available, use_default=use_default)
    school_size_brackets = spdata.get_school_size_brackets(datadir, location=location, state_location=state_location, country_location=country_location, use_default=use_default)

    # Figure out who's going to school as a student with enrollment rates (gets called inside sp.get_uids_in_school)
    uids_in_school, uids_in_school_by_age, ages_in_school_count = get_uids_in_school(datadir, n, location, state_location, country_location, age_by_uid_dic, homes_by_uids, use_default=use_default)  # this will call in school enrollment rates

    if with_school_types:
        school_size_distr_by_type = spsm.get_default_school_size_distr_by_type()  # this and related school type functions should become location dependent
        school_size_brackets = spsm.get_default_school_size_distr_brackets()

        school_types_by_age = spsm.get_default_school_types_by_age()
        school_type_age_ranges = spsm.get_default_school_type_age_ranges()

        syn_schools, syn_school_uids, syn_school_types = send_students_to_school_with_school_types(school_size_distr_by_type, school_size_brackets, uids_in_school, uids_in_school_by_age,
                                                                                                   ages_in_school_count,
                                                                                                   school_types_by_age,
                                                                                                   school_type_age_ranges,
                                                                                                   verbose=verbose)

    else:
        # use contact matrices to send students to school

        # Get school sizes
        syn_school_sizes = generate_school_sizes(school_sizes_count_by_brackets, school_size_brackets, uids_in_school)

        # Assign students to school
        syn_schools, syn_school_uids, syn_school_types = send_students_to_school(syn_school_sizes, uids_in_school, uids_in_school_by_age, ages_in_school_count, age_brackets, age_by_brackets_dic, contact_matrix_dic, verbose)

    # Get employment rates
    employment_rates = spdata.get_employment_rates(datadir, location=location, state_location=state_location, country_location=country_location, use_default=use_default)

    # Find people who can be workers (removing everyone who is currently a student)
    potential_worker_uids, potential_worker_uids_by_age, potential_worker_ages_left_count = get_uids_potential_workers(syn_school_uids, employment_rates, age_by_uid_dic)
    workers_by_age_to_assign_count = get_workers_by_age_to_assign(employment_rates, potential_worker_ages_left_count, uids_by_age_dic)

    # Assign teachers and update school lists
    syn_teachers, syn_teacher_uids, potential_worker_uids, potential_worker_uids_by_age, workers_by_age_to_assign_count = assign_teachers_to_schools(syn_schools, syn_school_uids, employment_rates, workers_by_age_to_assign_count, potential_worker_uids, potential_worker_uids_by_age, potential_worker_ages_left_count,
                                                                                                                                                     average_student_teacher_ratio=average_student_teacher_ratio, teacher_age_min=teacher_age_min, teacher_age_max=teacher_age_max, verbose=verbose)

    syn_non_teaching_staff_uids, potential_worker_uids, potential_worker_uids_by_age, workers_by_age_to_assign_count = assign_additional_staff_to_schools(syn_school_uids, syn_teacher_uids, workers_by_age_to_assign_count, potential_worker_uids, potential_worker_uids_by_age, potential_worker_ages_left_count,
                                                                                                                                                          average_student_teacher_ratio=average_student_teacher_ratio, average_student_all_staff_ratio=average_student_all_staff_ratio, staff_age_min=staff_age_min, staff_age_max=staff_age_max, verbose=verbose)

    # Generate non-school workplace sizes needed to send everyone to work
    workplace_size_brackets = spdata.get_workplace_size_brackets(datadir, state_location=state_location, country_location=country_location, use_default=use_default)
    workplace_size_distr_by_brackets = spdata.get_workplace_size_distr_by_brackets(datadir, state_location=state_location, country_location=country_location, use_default=use_default)
    workplace_sizes = generate_workplace_sizes(workplace_size_distr_by_brackets, workplace_size_brackets, workers_by_age_to_assign_count)

    verbose = False
    if verbose:
        for a in employment_rates:
            print(a, workers_by_age_to_assign_count[a]/len(uids_by_age_dic[a]), employment_rates[a])

    # Assign all workers who are not staff at schools to workplaces
    syn_workplaces, syn_workplace_uids, potential_worker_uids, potential_worker_uids_by_age, workers_by_age_to_assign_count = assign_rest_of_workers(workplace_sizes, potential_worker_uids, potential_worker_uids_by_age, workers_by_age_to_assign_count, age_by_uid_dic, age_brackets, age_by_brackets_dic, contact_matrix_dic, verbose=verbose)

    workers_placed_by_age_count = dict.fromkeys(np.arange(0, 101), 0)
    for w in syn_workplaces:
        for a in w:
            workers_placed_by_age_count[a] += 1

    if verbose:
        for a in workers_placed_by_age_count:
            print(a, workers_placed_by_age_count[a], int(employment_rates[a] * len(uids_by_age_dic[a])), workers_placed_by_age_count[a]/len(uids_by_age_dic[a]), employment_rates[a], workers_placed_by_age_count[a]/len(uids_by_age_dic[a])/employment_rates[a])
        print('workers left to place', np.sum([workers_by_age_to_assign_count[a] for a in workers_by_age_to_assign_count]))
        print('work sizes made', np.sum([len(w) for w in syn_workplaces]))

    # save schools and workplace uids to file
    if write:

        sprw.write_age_by_uid_dic(datadir, location, state_location, country_location, folder_name, age_by_uid_dic)
        sprw.write_groups_by_age_and_uid(datadir, location, state_location, country_location, folder_name, age_by_uid_dic, 'households', homes_by_uids)
        sprw.write_groups_by_age_and_uid(datadir, location, state_location, country_location, folder_name, age_by_uid_dic, 'schools', syn_school_uids)
        sprw.write_groups_by_age_and_uid(datadir, location, state_location, country_location, folder_name, age_by_uid_dic, 'teachers', syn_teacher_uids)
        sprw.write_groups_by_age_and_uid(datadir, location, state_location, country_location, folder_name, age_by_uid_dic, 'non_teaching_staff', syn_non_teaching_staff_uids)
        sprw.write_groups_by_age_and_uid(datadir, location, state_location, country_location, folder_name, age_by_uid_dic, 'workplaces', syn_workplace_uids)

    if return_popdict:
        popdict = spct.make_contacts_from_microstructure_objects(age_by_uid_dic,
                                                                 homes_by_uids,
                                                                 syn_school_uids,
                                                                 syn_teacher_uids,
                                                                 syn_workplace_uids,
                                                                 syn_non_teaching_staff_uids,
                                                                 with_school_types=with_school_types,
                                                                 school_mixing_type=school_mixing_type,
                                                                 average_class_size=average_class_size,
                                                                 inter_grade_mixing=inter_grade_mixing,
                                                                 average_student_teacher_ratio=average_student_teacher_ratio,
                                                                 average_teacher_teacher_degree=average_teacher_teacher_degree,
                                                                 average_student_all_staff_ratio=average_student_all_staff_ratio,
                                                                 average_additional_staff_degree=average_additional_staff_degree)
        return popdict<|MERGE_RESOLUTION|>--- conflicted
+++ resolved
@@ -880,11 +880,7 @@
         dictionary of potential workers left mapping id to age, dictionary mapping age to a list of potential workers left of that age, dictionary
         mapping age to the count of workers left to assign.
     """
-<<<<<<< HEAD
-
-=======
     log.debug('assign_rest_of_workers()')
->>>>>>> 89acf03f
     syn_workplaces = []
     syn_workplace_uids = []
     worker_age_keys = workers_by_age_to_assign_count.keys()
