--- conflicted
+++ resolved
@@ -249,10 +249,8 @@
         average_degree = max_contacts['W']
         for nw, workplace in enumerate(workplaces_by_uids):
             uids = np.array(workplace)
-            print(uids)
 
             G = random_graph_model(uids, average_degree, seed=0)  # undirected graph
-            print(G.edges())
             for u, uid in enumerate(workplace):
                 v = list(G.neighbors(u))
 
@@ -477,9 +475,11 @@
                             count_switcher.get('sc_teacher') + count_switcher.get('sc_staff'))
                     # for other types, only all contacts are stored
                     index_switcher.get(k1)["all"].append(count_switcher.get('all'))
-<<<<<<< HEAD
-
-    return contact_counter
+    # <<<<<<< HEAD
+                    contacts_counter_by_id[person[layer_keys[layer]]].append(count_switcher.get('all'))
+    return contact_counter, contacts_counter_by_id
+
+    # return contact_counter
 
 
 def filter_people(pop, ages=None, uids=None):
@@ -588,7 +588,7 @@
         raise ValueError(f"Expected uids to a non-empty list or array. Instead, the length of uids is {len(uids)}.")
 
     if average_degree >= N:
-        log.warning(f"Desired average degree is greater than or equal to the number of nodes. This method does not support multi-edges; returning a fully connected graph.")
+        log.debug(f"Desired average degree is greater than or equal to the number of nodes. This method does not support multi-edges; returning a fully connected graph.")
         G = nx.complete_graph(N)
 
     else:
@@ -596,7 +596,7 @@
         G = nx.fast_gnp_random_graph(N, p, seed=seed)
 
     return G
-=======
-                    contacts_counter_by_id[person[layer_keys[layer]]].append(count_switcher.get('all'))
-    return contact_counter, contacts_counter_by_id
->>>>>>> cd858a23
+# =======
+#                     contacts_counter_by_id[person[layer_keys[layer]]].append(count_switcher.get('all'))
+#     return contact_counter, contacts_counter_by_id
+# >>>>>>> mewu/workplacecontacts