--- conflicted
+++ resolved
@@ -18,11 +18,7 @@
 from . import contacts as spct
 from . import school_modules as spsm
 from . import read_write as sprw
-<<<<<<< HEAD
-=======
-from .config import datadir
 from .config import logger as log
->>>>>>> 2fd32688
 
 
 def generate_household_sizes(Nhomes, hh_size_distr):
@@ -190,11 +186,6 @@
         b = min(b, contact_matrix_dic['H'].shape[0]-1)  # Ensure it doesn't go past the end of the array
         b_prob = contact_matrix_dic['H'][b, :]
 
-<<<<<<< HEAD
-=======
-        # age_distr_vals = np.array(list(single_year_age_distr.values()), dtype=np.float64)  # Convert to an array for faster processing
-
->>>>>>> 2fd32688
         for n in range(1, size):
             bi = spsamp.sample_single_arr(b_prob)
             ai = spsamp.sample_from_range(single_year_age_distr, age_brackets[bi][0], age_brackets[bi][-1])
@@ -752,10 +743,6 @@
 
     for n in range(len(syn_schools)):
         school = syn_schools[n]
-<<<<<<< HEAD
-=======
-        # school_uids = syn_school_uids[n]
->>>>>>> 2fd32688
 
         size = len(school)
         nteachers = int(size / float(average_student_teacher_ratio))
