"""
Sample distributions, either from real world data or from uniform distributions
"""

import os
import numpy as np
import pandas as pd
import sciris as sc
import numba as nb
from collections import Counter
from .base import *
from . import data_distributions as spdata
from .config import datadir


def sample_single(distr):
    """
    Sample from a distribution.

    Args:
        distr (dict or np.ndarray): distribution

    Returns:
        A single sampled value from a distribution.
    """
    if type(distr) == dict:
        # distr = norm_dic(distr)
        sorted_keys = sorted(distr.keys())
<<<<<<< HEAD
        sorted_distr = np.array([distr[k] for k in sorted_keys])
        norm_sorted_distr = np.maximum(0,sorted_distr) # Don't allow negatives
        norm_sorted_distr /= norm_sorted_distr.sum() # Ensure it sums to 1
=======
        # sorted_distr = [distr[k] for k in sorted_keys]
        # n = np.random.multinomial(1, sorted_distr, size=1)[0]
        sorted_distr = np.array([distr[k] for k in sorted_keys], dtype=float)  # create an array of the values, not yet normalized
        norm_sorted_distr = np.maximum(0, sorted_distr)  # Don't allow negatives, and mask negative values to 0.

        if norm_sorted_distr.sum() > 0:
            norm_sorted_distr = norm_sorted_distr/norm_sorted_distr.sum()  # Ensure it sums to 1 - normalize all values by the summation, but only if the sum of them is not zero.
>>>>>>> 4d34cbb6
        n = np.random.multinomial(1, norm_sorted_distr, size=1)[0]
        index = np.where(n)[0][0]
        return sorted_keys[index]

    elif type(distr) == np.ndarray:
        norm_distr = np.maximum(0, distr)  # Don't allow negatives, and mask negative values to 0.
        if norm_distr.sum() > 0:
            norm_distr = norm_distr/norm_distr.sum()  # Ensure it sums to 1 - normalize all values by the summation, but only if the sum of them is not zero.
        # distr = distr / np.sum(distr)  # old, does not check for negative values
        # n = np.random.multinomial(1, distr, size=1)[0]
        n = np.random.multinomial(1, norm_distr, size=1)[0]
        index = np.where(n)[0][0]
        return index


def resample_age(single_year_age_distr, age):
    """
    Resample age from single year age distribution.

    Args:
        single_year_age_distr (dict) : age distribution
        age (int)                    : age as an integer
    Returns:
        Resampled age as an integer.
    """
    if age == 0:
        age_min = 0
        age_max = 1
    elif age == 1:
        age_min = 0
        age_max = 2
    elif age >= 2 and age <= 98:
        age_min = age - 2
        age_max = age + 2
    elif age == 99:
        age_min = 97
        age_max = 99
    else:
        age_min = 98
        age_max = 100

<<<<<<< HEAD
    age_distr = norm_age_group(single_year_age_distr, age_min, age_max)
    norm_age_distr = np.array([age_distr[a] for a in range(age_min, age_max+1)])
    norm_age_distr = np.maximum(0, norm_age_distr)
    norm_age_distr /= norm_age_distr.sum()
    n = np.random.multinomial(1, norm_age_distr, size=1)[0]
=======
    # age_distr = norm_age_group(single_year_age_distr, age_min, age_max)
    # n = np.random.multinomial(1, [age_distr[a] for a in range(age_min, age_max+1)], size=1)[0]
    age_distr = np.array([single_year_age_distr[a] for a in range(age_min, age_max+1)])
    norm_age_distr = np.maximum(0, age_distr)
    norm_age_distr
>>>>>>> 4d34cbb6
    age_range = np.arange(age_min, age_max+1)
    index = np.where(n)[0]
    return age_range[index][0]


def sample_from_range(distr, min_val, max_val):
    """
    Sample from a distribution from min_val to max_val, inclusive.

    Args:
        distr (dict)  : distribution with integer keys
        min_val (int) : minimum of the range to sample from
        max_val (int) : maximum of the range to sample from
    Returns:
        A sampled number from the range min_val to max_val in the distribution distr.
    """
    new_distr = norm_age_group(distr, min_val, max_val)
    return sample_single(new_distr)


def sample_bracket(distr, brackets):
    """
    Sample bracket from a distribution (potentially absolete).

    Args:
        distr (dict or np.ndarray): distribution for bracket keys

    Returns:
        A sampled bracket from a distribution.
    """
    if type(distr) == dict:
        sorted_keys = sorted(distr.keys())
        sorted_distr = [distr[k] for k in sorted_keys]
        n = np.random.multinomial(1, sorted_distr, size=1)[0]
        index = np.where(n)[0][0]
    # elif type(distr) == np.ndarray:
        # distr = distr / np.sum(distr)
        # n = np.random.multinomial(1,distr,size = 1)[0]
        # index = np.where(n)[0][0]
    return index


def sample_n(nk, distr):
    """
    Sample nk values from a distribution

    Args:
        nk (int)                   : number of samples
        distr (dict or np.ndarray) : distribution

    Returns:
        A dictionary with the count for n samples from a distribution
    """
    if type(distr) == dict:
        # distr = sp.norm_dic(distr)
        distr = norm_dic(distr)
        sorted_keys = sorted(distr.keys())
        sorted_distr = [distr[k] for k in sorted_keys]
        n = np.random.multinomial(nk, sorted_distr, size=1)[0]
        dic = dict(zip(sorted_keys, n))
        return dic
    elif type(distr) == np.ndarray:
        distr = distr / np.sum(distr)
        n = np.random.multinomial(nk, distr, size=1)[0]
        dic = dict(zip(np.arange(len(distr)), n))
        return dic


def sample_contact_age(age, age_brackets, age_by_brackets_dic, age_mixing_matrix, single_year_age_distr=None):
    """
    Sample the age of a contact from age mixing patterns. Age of contact is uniformly drawn from the age bracket sampled from the age mixing matrix, unless single_year_age_distr is available.

    Args:
        age (int)                    : age of reference individual
        age_brackets (dict)          : dictionary mapping age bracket keys to age bracket range
        age_mixing_matrix (matrix)   : age specific contact matrix
        single_year_age_distr (dict) : age distribution by single year ages if available

    Returns:
        Age of contact by age of individual sampled from an age mixing matrix.

    """
    b = age_by_brackets_dic[age]
    b_contact = sample_single(age_mixing_matrix[b, :])
    if single_year_age_distr is None:
        a = np.random.choice(age_brackets[b_contact])
    else:
        a = sample_from_range(single_year_age_distr, age_brackets[b_contact][0], age_brackets[b_contact][-1])

    return a


def sample_n_contact_ages(n_contacts, age, age_brackets, age_by_brackets_dic, age_mixing_matrix_dic, weights_dic, single_year_age_distr=None):
    """
    Sample the age of n_contacts contacts from age mixing patterns. Age of each contact is uniformly drawn from the age bracket sampled from the age
    mixing matrix, unless single_year_age_distr is available. Combines setting specific weights to create an age mixing matrix
    from which contact ages are sampled.

    Args:
        n_contacts(int)              : number of contacts to draw ages for
        age (int)                    : age of reference individual
        age_brackets (dict)          : dictionary mapping age bracket keys to age bracket range
        age_by_brackets_dic (dict)   : dictionary mapping age to the age bracket range it falls in
        age_mixing_matrix_dic (dict) : dictionary of age specific contact matrix for different physical contact settings
        weights_dic (dict)           : weights to combine contact matrices
        single_year_age_distr (dict) : age distribution by single year ages if available

    Returns:
        List of ages of n_contacts contacts by age of individual sampled from a combined age mixing matrix.

    """
    num_agebrackets = len(age_brackets)
    age_mixing_matrix = combine_matrices(age_mixing_matrix_dic, weights_dic, num_agebrackets)
    contact_ages = []
    for i in range(n_contacts):
        contact_ages.append(sample_contact_age(age, age_brackets, age_by_brackets_dic, age_mixing_matrix, single_year_age_distr))
    return contact_ages


def sample_n_contact_ages_with_matrix(n_contacts, age, age_brackets, age_by_brackets_dic, age_mixing_matrix, single_year_age_distr=None):
    """
    Sample the age of n_contacts contacts from age mixing matrix. Age of each contact is uniformly drawn from the age bracket sampled from the age
    mixing matrix, unless single_year_age_distr is available.

    Args:
        n_contacts(int)              : number of contacts to draw ages for
        age (int)                    : age of reference individual
        age_brackets (dict)          : dictionary mapping age bracket keys to age bracket range
        age_by_brackets_dic (dict)   : dictionary mapping age to the age bracket range it falls in
        age_mixing_matrix (matrix)   : age specific contact matrix
        weights_dic (dict)           : weights to combine contact matrices
        single_year_age_distr (dict) : age distribution by single year ages if available

    Returns:
        List of ages of n_contacts contacts by age of individual sampled from an age mixing matrix.

    """
    for i in range(n_contacts):
        contact_ages.append(sample_contact_age(age, age_brackets, age_by_brackets_dic, age_mixing_matrix, single_year_age_distr))
    return contact_ages


def get_n_contact_ids_by_age(contact_ids_by_age_dic, contact_ages, age_brackets, age_by_brackets_dic):
    """
    Get ids for the contacts with ages in contact_ages.

    Args:
        contact_ids_by_age_dic (dict): dictionary mapping lists of ids to the age of individuals with those ids
        contact_ages (list)          : list of integer ages
        age_brackets (dict)          : dictionary mapping age bracket keys to age bracket range
        age_by_brackets_dic (dict)   : dictionary mapping age to the age bracket range it falls in

    Return set of ids of n_contacts sampled from an age mixing matrix, where potential contacts are chosen from a list of contact ids by age
    """
    contact_ids = set()
    for contact_age in contact_ages:
        age_list = sorted(list(contact_ids_by_age_dic.keys()))
        ind = sc.findnearest(age_list, contact_age)
        these_ids = contact_ids_by_age_dic[age_list[ind]]
        if len(these_ids) > 0:
            contact_id = np.random.choice(these_ids)
        else:
            b_contact = age_by_brackets_dic[contact_age]
            potential_contacts = []
            for a in age_brackets[b_contact]:
                potential_contacts += contact_ids_by_age_dic[a]
            contact_id = np.random.choice(potential_contacts)
        contact_ids.add(contact_id)
    return contact_ids


@nb.njit((nb.int64,))
def pt(rate):
    '''
    Results of a Poisson trial

    Args:
        rate (float): Poisson rate

    Returns result (bool) of Poisson trial.
    '''
    return np.random.poisson(rate, 1)[0]


def get_age_sex(gender_fraction_by_age, age_bracket_distr, age_brackets, min_age=0, max_age=100, age_mean=40, age_std=20):
    '''
    Sample a person's age and sex based on gender and age census data defined for age brackets. Else, return random age and sex.

    Args:
        gender_fraction_by_age (dict): dictionary of the fractions for two genders by age bracket
        age_bracket_distr (dict):    : distribution of ages by brackets
        age_brackets (dict)          : dictionary mapping age bracket keys to age bracket range
        min_age (int)                : minimum age to draw
        max_age (int)                : maximum age to draw
        age_mean (int)               : mean of age distribution
        age_std (int)                : standard deviation of age distribution

    Returns:
        Sampled age (float), sex (int; 0 for female, 1 for male)
    '''
    try:
        b = sample_bracket(age_bracket_distr, age_brackets)
        age = np.random.choice(age_brackets[b])
        sex = np.random.binomial(1, gender_fraction_by_age['male'][b])
        return age, sex
    except:
        sex = np.random.randint(2)  # Define female (0) or male (1) -- evenly distributed
        age = np.random.normal(age_mean, age_std)  # Define age distribution for the crew and guests
        age = np.median([min_age, age, max_age])  # Bound age by the interval
        return age, sex


def get_age_sex_n(gender_fraction_by_age, age_bracket_distr, age_brackets, n_people=1, min_age=0, max_age=100, age_mean=40, age_std=20):
    """
    Sample n_people peoples' age and sex from gender and age census data defined for age brackets. Else, return random ages and sex.
    Two lists ordered by age bracket so that people from the first age bracket show up at the front of both lists and people from the last age bracket show up at the end.

    Args:
        gender_fraction_by_age (dict): dictionary of the fractions for two genders by age bracket
        age_bracket_distr (dict):    : distribution of ages by brackets
        age_brackets (dict)          : dictionary mapping age bracket keys to age bracket range
        n_people (int)               : number of people to draw age and sex for
        min_age (int)                : minimum age to draw
        max_age (int)                : maximum age to draw
        age_mean (int)               : mean of age distribution
        age_std (int)                : standard deviation of age distribution

    Returns:
        Two lists of sampled ages (float) and sexes (int; 0 for female, 1 for male) ordered by age bracket so that people from the
        first age bracket show up at the front of both lists and people from the last age bracket show up at the end.

    """
    n_people = int(n_people)

    if age_bracket_distr is None:
        sexes = np.random.binomial(1, p=0.5, size=n_people)
        ages = np.random.randint(min_age, max_age+1, size=n_people)  # should return a flat distribution if we don't know the age distribution, not a normal distribution...
        # ages = np.random.normal(age_mean,age_std,size = n_people)
        # ages = [a for a in ages if a >= 0]
        ages = [np.median([min_age, int(a), max_age]) for a in ages]

    else:
        bracket_count = sample_n(n_people, age_bracket_distr)
        ages, sexes = [], []

        for b in bracket_count:
            sex_probabilities = [gender_fraction_by_age['female'][b], gender_fraction_by_age['male'][b]]
            ages_in_bracket = np.random.choice(age_brackets[b], bracket_count[b])
            sexes_in_bracket = np.random.choice(np.arange(2), bracket_count[b], p=sex_probabilities)
            ages += list(ages_in_bracket)
            sexes += list(sexes_in_bracket)

    return ages, sexes


def get_seattle_age_sex(datadir, location='seattle_metro', state_location='Washington', country_location='usa'):
    '''
    Sample a person's age and sex based on US gender and age census data defined for age brackets, with defaults set to Seattle, Washington.

    Args:
        datadir (string)          : file path to the data directory
        location (string)         : name of the location
        state_location (string)   : name of the state the location is in
        country_location (string) : name of the country the location is in

    Returns:
        Sampled age (float), sex (int; 0 for female, 1 for male)

    '''
    age_bracket_distr = spdata.read_age_bracket_distr(datadir, location, state_location, country_location)
    gender_fraction_by_age = spdata.read_gender_fraction_by_age_bracket(datadir, location, state_location, country_location)
    age_brackets = spdata.get_census_age_brackets(datadir, state_location, country_location)

    age, sex = get_age_sex(gender_fraction_by_age, age_bracket_distr, age_brackets)
    return age, sex


def get_seattle_age_sex_n(datadir, location='seattle_metro', state_location='Washington', country_location='usa', n_people=1e4):
    '''
    Sample n_people peoples' age and sex based on US gender and age census data defined for age brackets, with defaults set to Seattle, Washington.

    Args:
        datadir (string)          : file path to the data directory
        location (string)         : name of the location
        state_location (string)   : name of the state the location is in
        country_location (string) : name of the country the location is in
        n_people (float or int)   : number of people to draw age and sex for

    Returns:
        Two lists of sampled ages (float) and sexes (int; 0 for female, 1 for male) ordered by age bracket so that people from the
        first age bracket show up at the front of both lists and people from the last age bracket show up at the end.

    '''
    age_bracket_distr = spdata.read_age_bracket_distr(datadir, location, state_location, country_location)
    gender_fraction_by_age = spdata.read_gender_fraction_by_age_bracket(datadir, location, state_location, country_location)
    age_brackets = spdata.get_census_age_brackets(datadir, state_location, country_location)

    ages, sexes = get_age_sex_n(gender_fraction_by_age, age_bracket_distr, age_brackets, n_people)
    return ages, sexes


def get_usa_age_sex(datadir, location='seattle_metro', state_location='Washington', country_location='usa'):
    '''
    Sample a person's age and sex based on US gender and age census data defined for age brackets, with defaults set to Seattle, Washington.

    Args:
        datadir (string)          : file path to the data directory
        location (string)         : name of the location
        state_location (string)   : name of the state the location is in
        country_location (string) : name of the country the location is in

    Returns:
        Sampled age (float), sex (int; 0 for female, 1 for male)

    '''
    age_bracket_distr = spdata.read_age_bracket_distr(datadir, location, state_location, country_location)
    gender_fraction_by_age = spdata.read_gender_fraction_by_age_bracket(datadir, location, state_location, country_location)
    age_brackets = spdata.get_census_age_brackets(datadir, state_location, country_location)

    age, sex = get_age_sex(gender_fraction_by_age, age_bracket_distr, age_brackets)
    return age, sex


def get_usa_age_sex_n(datadir, location='seattle_metro', state_location='Washington', country_location='usa', n_people=1e4):
    """
    Sample n_people peoples' age and sex based on US gender and age census data defined for age brackets, with defaults set to Seattle, Washington.

    Args:
        datadir (string)          : file path to the data directory
        location (string)         : name of the location
        state_location (string)   : name of the state the location is in
        country_location (string) : name of the country the location is in
        n_people (float or int)   : number of people to draw age and sex for

    Returns:
        Two lists of sampled ages (float) and sexes (int; 0 for female, 1 for male) ordered by age bracket so that people from the
        first age bracket show up at the front of both lists and people from the last age bracket show up at the end.

    """
    age_bracket_distr = spdata.read_age_bracket_distr(datadir, location, state_location, country_location)
    gender_fraction_by_age = spdata.read_gender_fraction_by_age_bracket(datadir, location, state_location, country_location)
    age_brackets = spdata.get_census_age_brackets(datadir, state_location, country_location)

    ages, sexes = get_age_sex_n(gender_fraction_by_age, age_bracket_distr, age_brackets, n_people)
    return ages, sexes


def get_usa_age_n(datadir, sexes, location='seattle_metro', state_location='Washington', country_location='usa'):
    """
    Sample n_people peoples' age based on list of sexes supplied and US gender and age census data defined for age brackets, with defaults set to Seattle, Washington.

    Args:
        datadir (string)          : file path to the data directory
        sexes (list)              : list of sexes
        location (string)         : name of the location
        state_location (string)   : name of the state the location is in
        country_location (string) : name of the country the location is in
        n_people (float or int)   : number of people to draw age and sex for

    Returns:
        Two lists of sampled ages (float) and sexes (int; 0 for female, 1 for male) ordered by age bracket so that people from the
        first age bracket show up at the front of both lists and people from the last age bracket show up at the end.

    """
    gender_fraction_by_age = spdata.read_gender_fraction_by_age_bracket(datadir, location, state_location, country_location)
    age_brackets = spdata.get_census_age_brackets(datadir, state_location, country_location)

    sex_count = Counter(sexes)
    sex_age_distr = {0: gender_fraction_by_age['female'], 1: gender_fraction_by_age['male']}

    ages, sexes = [], []

    for sex in sex_count:
        bracket_count = sample_n(sex_count[sex], sex_age_distr[sex])
        for b in bracket_count:
            ages_in_bracket = np.random.choice(age_brackets[b], bracket_count[b])
            ages += list(ages_in_bracket)
        sexes += [sex] * sex_count[sex]

    return ages, sexes


def get_usa_sex_n(datadir, ages, location='seattle_metro', state_location='Washington', country_location='usa'):
    """
    Sample n_people peoples' sex based on list of ages supplied and US gender and age census data defined for age brackets, with defaults set to Seattle, Washington.

    Args:
        datadir (string)          : file path to the data directory
        ages (list)               : list of ages
        location (string)         : name of the location
        state_location (string)   : name of the state the location is in
        country_location (string) : name of the country the location is in
        n_people (float or int)   : number of people to draw age and sex for

    Returns:
        Two lists of sampled ages (float) and sexes (int; 0 for female, 1 for male) ordered by age bracket so that people from the
        first age bracket show up at the front of both lists and people from the last age bracket show up at the end.

    """

    gender_fraction_by_age = spdata.read_gender_fraction_by_age_bracket(datadir, location, state_location, country_location)
    age_brackets = spdata.get_census_age_brackets(datadir, state_location, country_location)
    age_by_brackets_dic = spdata.get_age_by_brackets_dic(age_brackets)

    age_count = Counter(ages)
    bracket_count = get_aggregate_ages(age_count, age_by_brackets_dic)

    ages, sexes = [], []

    for b in bracket_count:

        # sex_probabilities = [gender_fraction_by_age['female'][b], gender_fraction_by_age['male'][b]]
        sexes_in_bracket = np.random.binomial(1, p=gender_fraction_by_age['female'][b], size=bracket_count[b])
        # sexes_in_bracket = np.random.choice(np.arange(2), bracket_count[b], sex_probabilities)
        ages_in_bracket = []
        for a in age_brackets[b]:
            ages_in_bracket += [a] * age_count[a]
        ages += ages_in_bracket
        sexes += list(sexes_in_bracket)

    return ages, sexes


def get_age_n(datadir, n, location='seattle_metro', state_location='Washington', country_location='usa', age_brackets_file=None, age_bracket_distr_file=None, age_brackets=None, age_bracket_distr=None):
    """
    Sample n_people peoples' age based on age census data defined for age brackets, with defaults set to Seattle, Washington.

    Args:
        datadir (string)                : file path to the data directory
        n (float or int)                : number of people to draw age and sex for
        location (string)               : name of the location
        state_location (string)         : name of the state the location is in
        country_location (string)       : name of the country the location is in
        age_brackets_file (string)      : user file path to get age brackets from
        age_bracket_distr_file (string) : user file path to get age distribution by brackets from
        age_brackets (dict)             : dictionary mapping age bracket keys to age bracket range
        age_bracket_distr (dict)        : : distribution of ages by brackets

    Returns:
        List of sampled ages (float) ordered by age bracket so that people from the first age bracket show up at the front of the list and people from the last age bracket show up at the end.

    """
    if age_brackets is None:
        age_brackets = spdata.get_census_age_brackets(datadir, state_location, country_location, age_brackets_file)
    if age_bracket_distr is None:
        age_bracket_distr = spdata.read_age_bracket_distr(datadir, location, state_location, country_location, age_bracket_distr_file)

    # check the number of age brackets match
    if len(age_brackets) != len(age_bracket_distr):
        raise Exception("age_brackets and age_bracket_distr don't match in length. Try again.")

    ages = []
    bracket_count = sample_n(n, age_bracket_distr)
    for b in bracket_count:
        ages_in_bracket = np.random.choice(age_brackets[b], bracket_count[b])
        ages += list(ages_in_bracket)

    return ages


def get_mortality_rates_filepath(path):
    """
    Get file path to mortality rates.

    Args:
        path (string): path to folder containing mortality rates by age brackets data.

    Returns:
        The filepath to mortality rates by age bracket.
    """
    return os.path.join(path, 'mortality_rates_by_age_bracket.dat')


def get_mortality_rates_by_age_bracket(file_path):
    """
    Get mortality rates by age bracket

    Args:
        file_path (string): path to mortality rates by age bracket data.

    Returns:
        A dictionary of mortality rates by age bracket.

    """
    df = pd.read_csv(file_path)
    return dict(zip(df.age_bracket, df.rate))


def get_mortality_rates_by_age(mortality_rate_by_age_bracket, mortality_age_brackets):
    """
    Get mortality rates by age

    Args:
        mortality_rate_by_age_bracket (dict) : dictionary of mortality rates by age bracket
        mortality_age_brackets (dict)        : dictionary of age brackets for raw mortality rate data

    Returns:
        A dictionary of mortality rates by age.
    """
    mortality_rates = {}
    for b in mortality_rate_by_age_bracket:
        for a in mortality_age_brackets[b]:
            mortality_rates[a] = mortality_rate_by_age_bracket[b]
    return mortality_rates


def calc_death(person_age, mortality_rates):
    """
    Binomial draw of whether or not an individual succumbs to disease.

    Args:
        person_age (int): age of the ill individual.
        mortality_rates (dict): dictionary of mortality rates by age
    Returns:
        Bool representing the results of a binomial test; 1 for death, 0 for staying alive.

    """
    return np.random.binomial(1, mortality_rates[person_age])<|MERGE_RESOLUTION|>--- conflicted
+++ resolved
@@ -26,11 +26,6 @@
     if type(distr) == dict:
         # distr = norm_dic(distr)
         sorted_keys = sorted(distr.keys())
-<<<<<<< HEAD
-        sorted_distr = np.array([distr[k] for k in sorted_keys])
-        norm_sorted_distr = np.maximum(0,sorted_distr) # Don't allow negatives
-        norm_sorted_distr /= norm_sorted_distr.sum() # Ensure it sums to 1
-=======
         # sorted_distr = [distr[k] for k in sorted_keys]
         # n = np.random.multinomial(1, sorted_distr, size=1)[0]
         sorted_distr = np.array([distr[k] for k in sorted_keys], dtype=float)  # create an array of the values, not yet normalized
@@ -38,7 +33,6 @@
 
         if norm_sorted_distr.sum() > 0:
             norm_sorted_distr = norm_sorted_distr/norm_sorted_distr.sum()  # Ensure it sums to 1 - normalize all values by the summation, but only if the sum of them is not zero.
->>>>>>> 4d34cbb6
         n = np.random.multinomial(1, norm_sorted_distr, size=1)[0]
         index = np.where(n)[0][0]
         return sorted_keys[index]
@@ -80,19 +74,11 @@
         age_min = 98
         age_max = 100
 
-<<<<<<< HEAD
-    age_distr = norm_age_group(single_year_age_distr, age_min, age_max)
-    norm_age_distr = np.array([age_distr[a] for a in range(age_min, age_max+1)])
-    norm_age_distr = np.maximum(0, norm_age_distr)
-    norm_age_distr /= norm_age_distr.sum()
-    n = np.random.multinomial(1, norm_age_distr, size=1)[0]
-=======
     # age_distr = norm_age_group(single_year_age_distr, age_min, age_max)
     # n = np.random.multinomial(1, [age_distr[a] for a in range(age_min, age_max+1)], size=1)[0]
     age_distr = np.array([single_year_age_distr[a] for a in range(age_min, age_max+1)])
     norm_age_distr = np.maximum(0, age_distr)
     norm_age_distr
->>>>>>> 4d34cbb6
     age_range = np.arange(age_min, age_max+1)
     index = np.where(n)[0]
     return age_range[index][0]
@@ -187,7 +173,7 @@
 
 def sample_n_contact_ages(n_contacts, age, age_brackets, age_by_brackets_dic, age_mixing_matrix_dic, weights_dic, single_year_age_distr=None):
     """
-    Sample the age of n_contacts contacts from age mixing patterns. Age of each contact is uniformly drawn from the age bracket sampled from the age
+    Sample the age of n_contacts contacts from age mixing patterns. Age of each contact is uniformly drawn from the age bracket sampled from the age 
     mixing matrix, unless single_year_age_distr is available. Combines setting specific weights to create an age mixing matrix
     from which contact ages are sampled.
 
@@ -214,7 +200,7 @@
 
 def sample_n_contact_ages_with_matrix(n_contacts, age, age_brackets, age_by_brackets_dic, age_mixing_matrix, single_year_age_distr=None):
     """
-    Sample the age of n_contacts contacts from age mixing matrix. Age of each contact is uniformly drawn from the age bracket sampled from the age
+    Sample the age of n_contacts contacts from age mixing matrix. Age of each contact is uniformly drawn from the age bracket sampled from the age 
     mixing matrix, unless single_year_age_distr is available.
 
     Args:
@@ -280,7 +266,7 @@
 def get_age_sex(gender_fraction_by_age, age_bracket_distr, age_brackets, min_age=0, max_age=100, age_mean=40, age_std=20):
     '''
     Sample a person's age and sex based on gender and age census data defined for age brackets. Else, return random age and sex.
-
+    
     Args:
         gender_fraction_by_age (dict): dictionary of the fractions for two genders by age bracket
         age_bracket_distr (dict):    : distribution of ages by brackets
@@ -351,7 +337,7 @@
 def get_seattle_age_sex(datadir, location='seattle_metro', state_location='Washington', country_location='usa'):
     '''
     Sample a person's age and sex based on US gender and age census data defined for age brackets, with defaults set to Seattle, Washington.
-
+    
     Args:
         datadir (string)          : file path to the data directory
         location (string)         : name of the location
@@ -373,7 +359,7 @@
 def get_seattle_age_sex_n(datadir, location='seattle_metro', state_location='Washington', country_location='usa', n_people=1e4):
     '''
     Sample n_people peoples' age and sex based on US gender and age census data defined for age brackets, with defaults set to Seattle, Washington.
-
+    
     Args:
         datadir (string)          : file path to the data directory
         location (string)         : name of the location
@@ -397,7 +383,7 @@
 def get_usa_age_sex(datadir, location='seattle_metro', state_location='Washington', country_location='usa'):
     '''
     Sample a person's age and sex based on US gender and age census data defined for age brackets, with defaults set to Seattle, Washington.
-
+    
     Args:
         datadir (string)          : file path to the data directory
         location (string)         : name of the location
@@ -419,7 +405,7 @@
 def get_usa_age_sex_n(datadir, location='seattle_metro', state_location='Washington', country_location='usa', n_people=1e4):
     """
     Sample n_people peoples' age and sex based on US gender and age census data defined for age brackets, with defaults set to Seattle, Washington.
-
+    
     Args:
         datadir (string)          : file path to the data directory
         location (string)         : name of the location
@@ -443,7 +429,7 @@
 def get_usa_age_n(datadir, sexes, location='seattle_metro', state_location='Washington', country_location='usa'):
     """
     Sample n_people peoples' age based on list of sexes supplied and US gender and age census data defined for age brackets, with defaults set to Seattle, Washington.
-
+    
     Args:
         datadir (string)          : file path to the data directory
         sexes (list)              : list of sexes
@@ -478,7 +464,7 @@
 def get_usa_sex_n(datadir, ages, location='seattle_metro', state_location='Washington', country_location='usa'):
     """
     Sample n_people peoples' sex based on list of ages supplied and US gender and age census data defined for age brackets, with defaults set to Seattle, Washington.
-
+    
     Args:
         datadir (string)          : file path to the data directory
         ages (list)               : list of ages
@@ -519,7 +505,7 @@
 def get_age_n(datadir, n, location='seattle_metro', state_location='Washington', country_location='usa', age_brackets_file=None, age_bracket_distr_file=None, age_brackets=None, age_bracket_distr=None):
     """
     Sample n_people peoples' age based on age census data defined for age brackets, with defaults set to Seattle, Washington.
-
+    
     Args:
         datadir (string)                : file path to the data directory
         n (float or int)                : number of people to draw age and sex for
