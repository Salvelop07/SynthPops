--- conflicted
+++ resolved
@@ -13,10 +13,7 @@
 from . import data_distributions as spdata
 from .config import logger as log
 
-<<<<<<< HEAD
-
-=======
->>>>>>> b6cf4726
+
 def set_seed(seed=None):
     """Reset the random seed -- complicated because of Numba."""
     @nb.njit((nb.int64,), cache=True)
