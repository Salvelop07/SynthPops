--- conflicted
+++ resolved
@@ -11,6 +11,8 @@
 from . import data_distributions as spdata
 from . import sampling as spsamp
 from . import base as spb
+from . import contact_networks as spcnx
+from . import read_write as sprw
 from .config import datadir
 
 
@@ -37,7 +39,6 @@
 
     if location             is None: location = 'seattle_metro'
     if state_location is None: state_location = 'Washington'
-
 
     # A list of UIDs was supplied as the first argument
     if uids is not None:  # UIDs were supplied, use them
@@ -104,7 +105,7 @@
     for i, uid in enumerate(uids):
         uid = uid_mapping[uid]
         popdict[uid] = {}
-        popdict[uid]['age'] = ages[i]
+        popdict[uid]['age'] = int(ages[i])
         popdict[uid]['sex'] = sexes[i]
         popdict[uid]['loc'] = None
         popdict[uid]['contacts'] = {'M': set()}
@@ -131,7 +132,6 @@
     uids = popdict.keys()
     uids = [uid for uid in uids]
 
-    # if replacing uids that are strings with ints but 
     # if isinstance(uids[0], str):
         # uid_mapping = {uid: u for u, uid in enumerate(uids)}
 
@@ -149,7 +149,7 @@
 
     for n, uid in enumerate(uids):
         targets = [t for t in A[n][1].keys()]
-        target_uids = [uid[target] for target in targets] # if using uids which may be strings or ints
+        target_uids = [uid[target] for target in targets]  # if using uids which may be strings or ints
         popdict[uid]['contacts']['M'] = set(target_uids)
 
     return popdict
@@ -393,12 +393,7 @@
     """
 
     # using a single contact matrix combined from the other settings available
-    uids_by_age_dic = spsamp.get_uids_by_age_dic(popdict)
-    # if country_location is None:
-        # raise NotImplementedError # this will be caught by get_census_age_brackets
-
-    # age_bracket_distr = spdata.read_age_bracket_distr(datadir, location=location, state_location=state_location, country_location=country_location)
-    # gender_fraction_by_age = spdata.read_gender_fraction_by_age_bracket(datadir, location=location, state_location=state_location, country_location=country_location)
+    uids_by_age_dic = spb.get_uids_by_age_dic(popdict)
     age_brackets = spdata.get_census_age_brackets(datadir, state_location=state_location, country_location=country_location)
     age_by_brackets_dic = spb.get_age_by_brackets_dic(age_brackets)
     num_agebrackets = len(age_brackets)
@@ -460,12 +455,9 @@
 
     # use a contact matrix dictionary and n_contacts_dic for the average number of contacts in each layer
     uids_by_age_dic = spb.get_uids_by_age_dic(popdict)
-    # if country_location is None:
-        # raise NotImplementedError
 
     age_brackets = spdata.get_census_age_brackets(datadir, state_location=state_location, country_location=country_location)
-    age_by_brackets_dic = get_age_by_brackets_dic(age_brackets)
-    # num_agebrackets = len(age_brackets)
+    age_by_brackets_dic = spb.get_age_by_brackets_dic(age_brackets)
 
     age_mixing_matrix_dic = spdata.get_contact_matrix_dic(datadir, sheet_name)
 
@@ -666,7 +658,6 @@
     sizes = [len(r1), len(r2)]
 
     for i in popdict:
-    # for i in group:
         popdict[i]['contacts'].setdefault(setting, set())
 
     # group is less than the average degree, so return a fully connected graph instead
@@ -711,8 +702,6 @@
             for i in n1:
                 group_2_neighbors = [j for j in G.neighbors(i) if j in n2]
 
-<<<<<<< HEAD
-=======
                 # need to add a contact in group 2
                 if len(group_2_neighbors) == 0:
 
@@ -738,7 +727,6 @@
                         random_group_2_neighbor_cut = np.random.choice(random_group_2_neighbors)
                         G.remove_edge(random_group_2_j, random_group_2_neighbor_cut)
 
->>>>>>> 374938e6
     E = G.edges()
     for e in E:
         i, j = e
@@ -781,7 +769,7 @@
     file_path = os.path.join(datadir, 'demographics', 'contact_matrices_152_countries', country_location, state_location, 'contact_networks')
 
     households_by_uid_path = os.path.join(file_path, location + '_' + str(n) + '_synthetic_households_with_uids.dat')
-    age_by_uid_path = os.path.join(file_path, location + '_' + str(n) + '_age_by_uid.dat')
+    # age_by_uid_path = os.path.join(file_path, location + '_' + str(n) + '_age_by_uid.dat')
 
     if with_industry_code:
         workplaces_by_uid_path = os.path.join(file_path, location + '_' + str(n) + '_synthetic_workplaces_by_industry_with_uids.dat')
@@ -791,97 +779,43 @@
     schools_by_uid_path = os.path.join(file_path, location + '_' + str(n) + '_synthetic_schools_with_uids.dat')
     teachers_by_uid_path = os.path.join(file_path, location + '_' + str(n) + '_synthetic_teachers_with_uids.dat')
 
-    df = pd.read_csv(age_by_uid_path, delimiter=' ', header=None)
-
-    # age_by_uid_dic = dict(zip(df.iloc[:, 0], df.iloc[:, 1]))
-    age_by_uid_dic = sc.objdict(zip(df.iloc[:, 0], df.iloc[:, 1]))
+    # df = pd.read_csv(age_by_uid_path, delimiter=' ', header=None)
+    # age_by_uid_dic = sc.objdict(zip(df.iloc[:, 0], df.iloc[:, 1]))
+    age_by_uid_dic = sprw.read_in_age_by_uid(datadir, location, state_location, country_location, 'contact_networks', n)
     uids = age_by_uid_dic.keys()
+    uids = [uid for uid in uids]
 
     # uid are strings or ints
     if isinstance(uids[0], str):
         uid_mapping = {uid: u for u, uid in enumerate(uids)}
+    elif isinstance(uids[0], np.int64):
+        uid_mapping = {u: u for u in uids}
     elif isinstance(uids[0], int):
         uid_mapping = {u: u for u in uids}
 
     # you have ages but not sexes so we'll just populate that for you at random
     popdict = {}
     for i, uid in enumerate(uids):
-<<<<<<< HEAD
         u = uid_mapping[uid]
         popdict[u] = {}
         popdict[u]['age'] = int(age_by_uid_dic[uid])
         popdict[u]['sex'] = np.random.binomial(1, p=0.5)
         popdict[u]['loc'] = None
         popdict[u]['contacts'] = {}
-        popdict[u]['hhid'] = -1
-        popdict[u]['scid'] = -1
-        popdict[u]['wpid'] = -1
-        popdict[u]['wpindcode'] = -1
-=======
-        popdict[uid] = {}
-        popdict[uid]['age'] = int(age_by_uid_dic[uid])
-        popdict[uid]['sex'] = np.random.binomial(1, p=0.5)
-        popdict[uid]['loc'] = None
-        popdict[uid]['contacts'] = {}
-        popdict[uid]['hhid'] = None
-        popdict[uid]['scid'] = None
-        popdict[uid]['sc_student'] = None
-        popdict[uid]['sc_teacher'] = None
-        popdict[uid]['wpid'] = None
-        popdict[uid]['wpindcode'] = None
->>>>>>> 374938e6
+        popdict[u]['hhid'] = None
+        popdict[u]['scid'] = None
+        popdict[u]['sc_student'] = None
+        popdict[u]['sc_teacher'] = None
+        popdict[u]['wpid'] = None
+        popdict[u]['wpindcode'] = None
         for k in ['H', 'S', 'W', 'C']:
             popdict[u]['contacts'][k] = set()
 
-        # popdict[uid] = {}
-        # popdict[uid]['age'] = int(age_by_uid_dic[uid])
-        # popdict[uid]['sex'] = np.random.binomial(1, p=0.5)
-        # popdict[uid]['loc'] = None
-        # popdict[uid]['contacts'] = {}
-        # popdict[uid]['hhid'] = -1
-        # popdict[uid]['scid'] = -1
-        # popdict[uid]['wpid'] = -1
-        # popdict[uid]['wpindcode'] = -1
-        # for k in ['H', 'S', 'W', 'C']:
-        #     popdict[uid]['contacts'][k] = set()
-
     fh = open(households_by_uid_path, 'r')
     fs = open(schools_by_uid_path, 'r')
-<<<<<<< HEAD
-=======
     ft = open(teachers_by_uid_path, 'r')
-
-    for ns, (line1, line2) in enumerate(zip(fs, ft)):
-        r1 = line1.strip().split(' ')
-        r2 = line2.strip().split(' ')
-
-        try:
-            school = [int(i) for i in r1]
-            teachers = [int(i) for i in r2]
-
-        except:
-            school = [i for i in r1]
-            teachers = [i for i in r2]
-
-        for uid in school:
-            popdict[uid]['contacts']['S'] = set(school)
-            popdict[uid]['contacts']['S'] = popdict[uid]['contacts']['S'].union(set(teachers))
-            popdict[uid]['contacts']['S'].remove(uid)
-            popdict[uid]['scid'] = ns
-            popdict[uid]['sc_student'] = 1
-
-        for uid in teachers:
-            popdict[uid]['contacts']['S'] = set(school)
-            popdict[uid]['contacts']['S'] = popdict[uid]['contacts']['S'].union(set(teachers))
-            popdict[uid]['contacts']['S'].remove(uid)
-            popdict[uid]['scid'] = ns
-            popdict[uid]['sc_teacher'] = 1
-
-    fs.close()
-    ft.close()
-
->>>>>>> 374938e6
     fw = open(workplaces_by_uid_path, 'r')
+
     if with_industry_code:
         fi = open(workplaces_by_industry_code_path, 'r')
         workplaces_by_industry_codes = np.loadtxt(fi)
@@ -889,61 +823,92 @@
 
     # map uids to ints in the popdict created
     if isinstance(uids[0], str):
+        # read in home contacts
         for nh, line in enumerate(fh):
             r = line.strip().split(' ')
-            r = [uid_mapping[uid] for uid in r]
-
-            for u in r:
-                popdict[u]['contacts']['H'] = set(r)
+            household = [uid_mapping[uid] for uid in r]
+
+            for u in household:
+                popdict[u]['contacts']['H'] = set(household)
                 popdict[u]['contacts']['H'].remove(u)
                 popdict[u]['hhid'] = nh
 
-        for ns, line in enumerate(fs):
-            r = line.strip().split(' ')
-            r = [uid_mapping[uid] for uid in r]
-
-            for u in r:
-                popdict[u]['contacts']['S'] = set(r)
+        # read in school contacts
+        for ns, (line1, line2) in enumerate(zip(fs, ft)):
+            r1 = line1.strip().split(' ')
+            r2 = line2.strip().split(' ')
+
+            students = [uid_mapping[uid] for uid in r1]
+            teachers = [uid_mapping[uid] for uid in r2]
+
+            # for uid in school:
+            for u in students:
+                popdict[u]['contacts']['S'] = set(students)
+                popdict[u]['contacts']['S'] = popdict[u]['contacts']['S'].union(set(teachers))
                 popdict[u]['contacts']['S'].remove(u)
                 popdict[u]['scid'] = ns
-
+                popdict[u]['sc_student'] = 1
+
+            for u in teachers:
+                popdict[u]['contacts']['S'] = set(students)
+                popdict[u]['contacts']['S'] = popdict[u]['contacts']['S'].union(set(teachers))
+                popdict[u]['contacts']['S'].remove(u)
+                popdict[u]['scid'] = ns
+                popdict[u]['sc_teacher'] = 1
+
+        # read in workplace contacts
         for nw, line in enumerate(fw):
             r = line.strip().split(' ')
-            r = [uid_mapping[uid] for uid in r]
-
-            for u in r:
-                popdict[u]['contacts']['W'] = set(r)
+            workplace = [uid_mapping[uid] for uid in r]
+
+            for u in workplace:
+                popdict[u]['contacts']['W'] = set(workplace)
                 popdict[u]['contacts']['W'].remove(u)
                 popdict[u]['wpid'] = nw
                 if with_industry_code:
                     popdict[u]['wpindcode'] = int(workplaces_by_industry_codes[nw])
 
-    elif isinstance(uids[0], int):
-
+    # uids are ints so no need to do any mapping
+    elif isinstance(uids[0], int) or isinstance(uids[0], np.int64):
+        # read in home contacts
         for nh, line in enumerate(fh):
             r = line.strip().split(' ')
-            r = [int(u) for u in r]
-
-            for u in r:
-                popdict[u]['contacts']['H'] = set(r)
+            home = [int(u) for u in r]
+
+            for u in home:
+                popdict[u]['contacts']['H'] = set(home)
                 popdict[u]['contacts']['H'].remove(u)
                 popdict[u]['hhid'] = nh
 
-        for ns, line in enumerate(fs):
-            r = line.strip()
-            r = [int(u) for u in r]
-
-            for u in r:
-                popdict[u]['contacts']['S'] = set(r)
+        # read in school contacts
+        for ns, (line1, line2) in enumerate(zip(fs, ft)):
+            r1 = line1.strip().split(' ')
+            r2 = line2.strip().split(' ')
+
+            students = [int(u) for u in r1]
+            teachers = [int(u) for u in r2]
+
+            for u in students:
+                popdict[u]['contacts']['S'] = set(students)
+                popdict[u]['contacts']['S'] = popdict[u]['contacts']['S'].union(set(teachers))
                 popdict[u]['contacts']['S'].remove(u)
                 popdict[u]['scid'] = ns
-
+                popdict[u]['sc_student'] = 1
+
+            for u in teachers:
+                popdict[u]['contacts']['S'] = set(students)
+                popdict[u]['contacts']['S'] = popdict[u]['contacts']['S'].union(set(teachers))
+                popdict[u]['contacts']['S'].remove(u)
+                popdict[u]['scid'] = ns
+                popdict[u]['sc_teacher'] = 1
+
+        # read in workplace contacts
         for nw, line in enumerate(fw):
             r = line.strip().split(' ')
-            r = [int(u) for u in r]
-
-            for u in r:
-                popdict[u]['contacts']['W'] = set(r)
+            workplace = [int(u) for u in r]
+
+            for u in workplace:
+                popdict[u]['contacts']['W'] = set(workplace)
                 popdict[u]['contacts']['W'].remove(u)
                 popdict[u]['wpid'] = nw
                 if with_industry_code:
@@ -951,58 +916,13 @@
 
     fh.close()
     fs.close()
+    ft.close()
     fw.close()
 
-    # for nh, line in enumerate(fh):
-    #     r = line.strip().split(' ')
-    #     r = [uid_mapping[uid] for uid in r]
-    #     try:
-    #         r = [int(i) for i in r]
-    #     except:
-    #         r = [i for i in r]
-    #     for uid in r:
-    #         popdict[uid]['contacts']['H'] = set(r)
-    #         popdict[uid]['contacts']['H'].remove(uid)
-    #         popdict[uid]['hhid'] = nh
-    # fh.close()
-
-    # fs = open(schools_by_uid_path, 'r')
-    # for ns, line in enumerate(fs):
-    #     r = line.strip().split(' ')
-
-    #     try:
-    #         r = [int(i) for i in r]
-    #     except:
-    #         r = [i for i in r]
-    #     for uid in r:
-    #         popdict[uid]['contacts']['S'] = set(r)
-    #         popdict[uid]['contacts']['S'].remove(uid)
-    #         popdict[uid]['scid'] = ns
-    # fs.close()
-
-    # fw = open(workplaces_by_uid_path, 'r')
-    # if with_industry_code:
-    #     fi = open(workplaces_by_industry_code_path, 'r')
-    #     workplaces_by_industry_codes = np.loadtxt(fi)
-    # for nw, line in enumerate(fw):
-    #     r = line.strip().split(' ')
-    #     try:
-    #         r = [int(i) for i in r]
-    #     except:
-    #         r = [i for i in r]
-    #     for uid in r:
-    #         popdict[uid]['contacts']['W'] = set(r)
-    #         popdict[uid]['contacts']['W'].remove(uid)
-    #         popdict[uid]['wpid'] = nw
-    #         if with_industry_code:
-    #             popdict[uid]['wpindcode'] = int(workplaces_by_industry_codes[nw])
-    # fw.close()
-
     return popdict
 
 
 def make_contacts_from_microstructure_objects(age_by_uid_dic, homes_by_uids, schools_by_uids, teachers_by_uids, workplaces_by_uids, workplaces_by_industry_codes=None):
-# def make_contacts_from_microstructure_objects(age_by_uid_dic, homes_by_uids, schools_by_uids, workplaces_by_uids, workplaces_by_industry_codes=None):
     """
     From microstructure objects (dictionary mapping ID to age, lists of lists in different settings, etc.), create a dictionary of individuals.
     Each key is the ID of an individual which maps to a dictionary for that individual with attributes such as their age, household ID (hhid),
@@ -1027,54 +947,111 @@
         Methods to trim large groups of contacts down to better approximate a sense of close contacts (such as classroom sizes or
         smaller work groups are available via sp.trim_contacts() - see below).
     """
+    uids = age_by_uid_dic.keys()
+    uids = [uid for uid in uids]
+
+    # uid are strings or ints
+    if isinstance(uids[0], str):
+        uid_mapping = {uid: u for u, uid in enumerate(uids)}
+    elif isinstance(uids[0], np.int64):
+        uid_mapping = {u: u for u in uids}
+    elif isinstance(uids[0], int):
+        uid_mapping = {u: u for u in uids}
 
     popdict = {}
-
     for uid in age_by_uid_dic:
-        popdict[uid] = {}
-        popdict[uid]['age'] = int(age_by_uid_dic[uid])
-        popdict[uid]['sex'] = np.random.randint(2)
-        popdict[uid]['loc'] = None
-        popdict[uid]['contacts'] = {}
-        popdict[uid]['hhid'] = None
-        popdict[uid]['scid'] = None
-        popdict[uid]['sc_student'] = None
-        popdict[uid]['sc_teacher'] = None
-        popdict[uid]['wpid'] = None
-        popdict[uid]['wpindcode'] = None
-
+        u = uid_mapping[uid]
+        popdict[u] = {}
+        popdict[u]['age'] = int(age_by_uid_dic[uid])
+        popdict[u]['sex'] = np.random.binomial(1, p=0.5)
+        popdict[u]['loc'] = None
+        popdict[u]['contacts'] = {}
+        popdict[u]['hhid'] = None
+        popdict[u]['scid'] = None
+        popdict[u]['sc_student'] = None
+        popdict[u]['sc_teacher'] = None
+        popdict[u]['wpid'] = None
+        popdict[u]['wpindcode'] = None
         for k in ['H', 'S', 'W', 'C']:
-            popdict[uid]['contacts'][k] = set()
-
-    for nh, household in enumerate(homes_by_uids):
-        for uid in household:
-            popdict[uid]['contacts']['H'] = set(household)
-            popdict[uid]['contacts']['H'].remove(uid)
-            popdict[uid]['hhid'] = nh
-
-    for ns, school in enumerate(schools_by_uids):
-        teachers = teachers_by_uids[ns]
-        for uid in school:
-            popdict[uid]['contacts']['S'] = set(school)
-            popdict[uid]['contacts']['S'] = popdict[uid]['contacts']['S'].union(set(teachers))
-            popdict[uid]['contacts']['S'].remove(uid)
-            popdict[uid]['scid'] = ns
-            popdict[uid]['sc_student'] = 1
-
-        for uid in teachers:
-            popdict[uid]['contacts']['S'] = set(school)
-            popdict[uid]['contacts']['S'] = popdict[uid]['contacts']['S'].union(set(teachers))
-            popdict[uid]['contacts']['S'].remove(uid)
-            popdict[uid]['scid'] = ns
-            popdict[uid]['sc_teacher'] = 1
-
-    for nw, workplace in enumerate(workplaces_by_uids):
-        for uid in workplace:
-            popdict[uid]['contacts']['W'] = set(workplace)
-            popdict[uid]['contacts']['W'].remove(uid)
-            popdict[uid]['wpid'] = nw
-            if workplaces_by_industry_codes is not None:
-                popdict[uid]['wpindcode'] = int(workplaces_by_industry_codes[nw])
+            popdict[u]['contacts'][k] = set()
+
+    if isinstance(uids[0], str):
+        # read in home contacts
+        for nh, household in enumerate(homes_by_uids):
+            household = [uid_mapping[uid] for uid in household]
+
+            for u in household:
+                popdict[u]['contacts']['H'] = set(household)
+                popdict[u]['contacts']['H'].remove(u)
+                popdict[u]['hhid'] = nh
+
+        # read in school contacts
+        for ns, students in enumerate(schools_by_uids):
+            students = [uid_mapping[uid] for uid in students]
+            teachers = teachers_by_uids[ns]
+            teachers = [uid_mapping[uid] for uid in teachers]
+
+            for u in students:
+                popdict[u]['contacts']['S'] = set(students)
+                popdict[u]['contacts']['S'] = popdict[u]['contacts']['S'].union(set(teachers))
+                popdict[u]['contacts']['S'].remove(u)
+                popdict[u]['scid'] = ns
+                popdict[u]['sc_student'] = 1
+
+            for u in teachers:
+                popdict[u]['contacts']['S'] = set(students)
+                popdict[u]['contacts']['S'] = popdict[u]['contacts']['S'].union(set(teachers))
+                popdict[u]['contacts']['S'].remove(u)
+                popdict[u]['scid'] = ns
+                popdict[u]['sc_teacher'] = 1
+
+        # read in workplace contacts
+        for nw, workplace in enumerate(workplaces_by_uids):
+            workplace = [uid_mapping[uid] for uid in workplace]
+
+            for u in workplace:
+                popdict[u]['contacts']['W'] = set(workplace)
+                popdict[u]['contacts']['W'].remove(u)
+                popdict[u]['wpid'] = nw
+                if workplaces_by_industry_codes is not None:
+                    popdict[u]['wpindcode'] = int(workplaces_by_industry_codes[nw])
+
+    elif isinstance(uids[0], int) or isinstance(uids[0], np.int64):
+        # read in home contacts
+        for nh, household in enumerate(homes_by_uids):
+
+            for u in household:
+                popdict[u]['contacts']['H'] = set(household)
+                popdict[u]['contacts']['H'].remove(u)
+                popdict[u]['hhid'] = nh
+
+        # read in school contacts
+        for ns, students in enumerate(schools_by_uids):
+            teachers = teachers_by_uids[ns]
+
+            for u in students:
+                popdict[u]['contacts']['S'] = set(students)
+                popdict[u]['contacts']['S'] = popdict[u]['contacts']['S'].union(set(teachers))
+                popdict[u]['contacts']['S'].remove(u)
+                popdict[u]['scid'] = ns
+                popdict[u]['sc_student'] = 1
+
+            for u in teachers:
+                popdict[u]['contacts']['S'] = set(students)
+                popdict[u]['contacts']['S'] = popdict[u]['contacts']['S'].union(set(teachers))
+                popdict[u]['contacts']['S'].remove(u)
+                popdict[u]['scid'] = ns
+                popdict[u]['sc_teacher'] = 1
+
+        # read in workplace contacts
+        for nw, workplace in enumerate(workplaces_by_uids):
+
+            for u in workplace:
+                popdict[u]['contacts']['W'] = set(workplace)
+                popdict[u]['contacts']['W'].remove(u)
+                popdict[u]['wpid'] = nw
+                if workplaces_by_industry_codes is not None:
+                    popdict[u]['wpindcode'] = int(workplaces_by_industry_codes[nw])
 
     return popdict
 
@@ -1110,7 +1087,7 @@
     """
     file_path = os.path.join(datadir, 'demographics', 'contact_matrices_152_countries', country_location, state_location, 'contact_networks_facilities')
 
-    age_by_uid_path = os.path.join(file_path, location + '_' + str(n) + '_age_by_uid.dat')
+    # age_by_uid_path = os.path.join(file_path, location + '_' + str(n) + '_age_by_uid.dat')
 
     households_by_uid_path = os.path.join(file_path, location + '_' + str(n) + '_synthetic_households_with_uids.dat')
     workplaces_by_uid_path = os.path.join(file_path, location + '_' + str(n) + '_synthetic_workplaces_with_uids.dat')
@@ -1119,127 +1096,199 @@
     facilities_by_uid_path = os.path.join(file_path, location + '_' + str(n) + '_synthetic_facilities_with_uids.dat')
     facilities_staff_by_uid_path = os.path.join(file_path, location + '_' + str(n) + '_synthetic_facilities_staff_with_uids.dat')
 
-    df = pd.read_csv(age_by_uid_path, delimiter=' ', header=None)
-
-    age_by_uid_dic = dict(zip(df.iloc[:, 0], df.iloc[:, 1]))
-
+    # df = pd.read_csv(age_by_uid_path, delimiter=' ', header=None)
+    # age_by_uid_dic = dict(zip(df.iloc[:, 0], df.iloc[:, 1]))
+    age_by_uid_dic = sprw.read_in_age_by_uid(datadir, location, state_location, country_location, 'contact_networks_facilities', n)
+    uids = age_by_uid_dic.keys()
+    uids = [uid for uid in uids]
+
+    # uid are strings or ints
+    if isinstance(uids[0], str):
+        uid_mapping = {uid: u for u, uid in enumerate(uids)}
+    elif isinstance(uids[0], np.int64):
+        uid_mapping = {u: u for u in uids}
+    elif isinstance(uids[0], int):
+        uid_mapping = {u: u for u in uids}
+
+    # you have ages but not sexes so we'll just populate that for you at random
     popdict = {}
-    for uid in age_by_uid_dic:
-        popdict[uid] = {}
-        popdict[uid]['age'] = int(age_by_uid_dic[uid])
-        popdict[uid]['sex'] = np.random.randint(2)
-        popdict[uid]['loc'] = None
-        popdict[uid]['contacts'] = {}
-        popdict[uid]['snf_res'] = None
-        popdict[uid]['snf_staff'] = None
-        popdict[uid]['hhid'] = None
-        popdict[uid]['scid'] = None
-        popdict[uid]['sc_student'] = None
-        popdict[uid]['sc_teacher'] = None
-        popdict[uid]['wpid'] = None
-        popdict[uid]['snfid'] = None
+    for i, uid in enumerate(uids):
+        u = uid_mapping[uid]
+        popdict[u] = {}
+        popdict[u]['age'] = int(age_by_uid_dic[uid])
+        popdict[u]['sex'] = np.random.binomial(1, p=0.5)
+        popdict[u]['loc'] = None
+        popdict[u]['contacts'] = {}
+        popdict[u]['snf_res'] = None
+        popdict[u]['snf_staff'] = None
+        popdict[u]['hhid'] = None
+        popdict[u]['scid'] = None
+        popdict[u]['sc_student'] = None
+        popdict[u]['sc_teacher'] = None
+        popdict[u]['wpid'] = None
+        popdict[u]['snfid'] = None
         for k in ['H', 'S', 'W', 'C', 'LTCF']:
-            popdict[uid]['contacts'][k] = set()
-
-    facilities_by_uids = open(facilities_by_uid_path, 'r')
-    facilities_staff_uids = open(facilities_staff_by_uid_path, 'r')
-
-    for nf, (line1, line2) in enumerate(zip(facilities_by_uids, facilities_staff_uids)):
-        r1 = line1.strip().split(' ')
-        r2 = line2.strip().split(' ')
-
-        try:
-            facility = [int(i) for i in r1]
-            facility_staff = [int(i) for i in r2]
-        except:
-            facility = [i for i in r1]
-            facility_staff = [i for i in r2]
-
-        for uid in facility:
-            popdict[uid]['snf_res'] = 1
-            popdict[uid]['snfid'] = nf
-
-        for uid in facility_staff:
-            popdict[uid]['snf_staff'] = 1
-            popdict[uid]['snfid'] = nf
-
-        if use_two_group_reduction:
-            popdict = create_reduced_contacts_with_group_types(popdict, r1, r2, 'LTCF', average_degree=average_LTCF_degree, force_cross_edges=True)
-
-        else:
-            for uid in facility:
-                popdict[uid]['contacts']['LTCF'] = set(facility)
-                popdict[uid]['contacts']['LTCF'] = popdict[uid]['contacts']['LTCF'].union(set(facility_staff))
-                popdict[uid]['contacts']['LTCF'].remove(uid)
-
-            for uid in facility_staff:
-                popdict[uid]['contacts']['LTCF'] = set(facility)
-                popdict[uid]['contacts']['LTCF'] = popdict[uid]['contacts']['LTCF'].union(set(facility_staff))
-                popdict[uid]['contacts']['LTCF'].remove(uid)
-
-    facilities_by_uids.close()
-    facilities_staff_uids.close()
-
-    homes_by_uids = open(households_by_uid_path, 'r')
-    for nh, line in enumerate(homes_by_uids):
-        r = line.strip().split(' ')
-        try:
-            household = [int(i) for i in r]
-        except:
-            household = [i for i in r]
-
-        for uid in household:
-            popdict[uid]['contacts']['H'] = set(household)
-            popdict[uid]['contacts']['H'].remove(uid)
-            popdict[uid]['hhid'] = nh
-
-    homes_by_uids.close()
-
-    schools_by_uids = open(schools_by_uid_path, 'r')
-    teachers_by_uids = open(teachers_by_uid_path, 'r')
-    for ns, (line1, line2) in enumerate(zip(schools_by_uids, teachers_by_uids)):
-        r1 = line1.strip().split(' ')
-        r2 = line2.strip().split(' ')
-
-        try:
-            school = [int(i) for i in r1]
-            teachers = [int(i) for i in r2]
-
-        except:
-            school = [i for i in r1]
-            teachers = [i for i in r2]
-
-        for uid in school:
-            popdict[uid]['contacts']['S'] = set(school)
-            popdict[uid]['contacts']['S'] = popdict[uid]['contacts']['S'].union(set(teachers))
-            popdict[uid]['contacts']['S'].remove(uid)
-            popdict[uid]['scid'] = ns
-            popdict[uid]['sc_student'] = 1
-
-        for uid in teachers:
-            popdict[uid]['contacts']['S'] = set(school)
-            popdict[uid]['contacts']['S'] = popdict[uid]['contacts']['S'].union(set(teachers))
-            popdict[uid]['contacts']['S'].remove(uid)
-            popdict[uid]['scid'] = ns
-            popdict[uid]['sc_teacher'] = 1
-
-    schools_by_uids.close()
-    teachers_by_uids.close()
-
-    workplaces_by_uids = open(workplaces_by_uid_path, 'r')
-    for nw, line in enumerate(workplaces_by_uids):
-        r = line.strip().split(' ')
-        try:
-            workplace = [int(i) for i in r]
-        except:
-            workplace = [i for i in r]
-
-        for uid in workplace:
-            popdict[uid]['contacts']['W'] = set(workplace)
-            popdict[uid]['contacts']['W'].remove(uid)
-            popdict[uid]['wpid'] = nw
-
-    workplaces_by_uids.close()
+            popdict[u]['contacts'][k] = set()
+
+    fh = open(households_by_uid_path, 'r')
+    fs = open(schools_by_uid_path, 'r')
+    ft = open(teachers_by_uid_path, 'r')
+    fw = open(workplaces_by_uid_path, 'r')
+    ffres = open(facilities_by_uid_path, 'r')
+    ffstaff = open(facilities_staff_by_uid_path, 'r')
+
+    if isinstance(uids[0], str):
+        # read in facility residents and staff
+        for nf, (line1, line2) in enumerate(zip(ffres, ffstaff)):
+            r1 = line1.strip().split(' ')
+            r2 = line2.strip().split(' ')
+
+            facility = [uid_mapping[uid] for uid in r1]
+            facility_staff = [uid_mapping[uid] for uid in r2]
+
+            for u in facility:
+                popdict[u]['snf_res'] = 1
+                popdict[u]['snfid'] = nf
+
+            for u in facility_staff:
+                popdict[u]['snf_staff'] = 1
+                popdict[u]['snfid'] = nf
+
+            if use_two_group_reduction:
+                popdict = create_reduced_contacts_with_group_types(popdict, r1, r2, 'LTCF', average_degree=average_LTCF_degree, force_cross_edges=True)
+
+            else:
+                for u in facility:
+                    popdict[u]['contacts']['LTCF'] = set(facility)
+                    popdict[u]['contacts']['LTCF'] = popdict[u]['contacts']['LTCF'].union(set(facility_staff))
+                    popdict[u]['contacts']['LTCF'].remove(u)
+
+                for u in facility_staff:
+                    popdict[u]['contacts']['LTCF'] = set(facility)
+                    popdict[u]['contacts']['LTCF'] = popdict[u]['contacts']['LTCF'].union(set(facility_staff))
+                    popdict[u]['contacts']['LTCF'].remove(u)
+
+        # read in home contacts
+        for nh, line in enumerate(fh):
+            r = line.strip().split(' ')
+            household = [uid_mapping[uid] for uid in r]
+
+            for u in household:
+                popdict[u]['contacts']['H'] = set(household)
+                popdict[u]['contacts']['H'].remove(u)
+                popdict[u]['hhid'] = nh
+
+        # read in school contacts
+        for ns, (line1, line2) in enumerate(zip(fs, ft)):
+            r1 = line1.strip().split(' ')
+            r2 = line2.strip().split(' ')
+
+            students = [uid_mapping[uid] for uid in r1]
+            teachers = [uid_mapping[uid] for uid in r2]
+
+            for u in students:
+                popdict[u]['contacts']['S'] = set(students)
+                popdict[u]['contacts']['S'] = popdict[u]['contacts']['S'].union(set(teachers))
+                popdict[u]['contacts']['S'].remove(u)
+                popdict[u]['scid'] = ns
+                popdict[u]['sc_student'] = 1
+
+            for u in teachers:
+                popdict[u]['contacts']['S'] = set(students)
+                popdict[u]['contacts']['S'] = popdict[u]['contacts']['S'].union(set(teachers))
+                popdict[u]['contacts']['S'].remove(u)
+                popdict[u]['scid'] = ns
+                popdict[u]['sc_teacher'] = 1
+
+        # read in workplace contacts
+        for nw, line in enumerate(fw):
+            r = line.strip().split(' ')
+            workplace = [uid_mapping[uid] for uid in r]
+
+            for u in workplace:
+                popdict[u]['contacts']['W'] = set(workplace)
+                popdict[u]['contacts']['W'].remove(u)
+                popdict[u]['wpid'] = nw
+
+    elif isinstance(uids[0], int) or isinstance(uids[0], np.int64):
+        # read in facility residents and staff
+        for nf, (line1, line2) in enumerate(zip(ffres, ffstaff)):
+            r1 = line1.strip().split(' ')
+            r2 = line2.strip().split(' ')
+
+            facility = [int(u) for u in r1]
+            facility_staff = [int(u) for u in r2]
+
+            for u in facility:
+                popdict[u]['snf_res'] = 1
+                popdict[u]['snfid'] = nf
+
+            for u in facility_staff:
+                popdict[u]['snf_staff'] = 1
+                popdict[u]['snfid'] = nf
+
+            if use_two_group_reduction:
+                popdict = create_reduced_contacts_with_group_types(popdict, r1, r2, 'LTCF', average_degree=average_LTCF_degree, force_cross_edges=True)
+
+            else:
+                for u in facility:
+                    popdict[u]['contacts']['LTCF'] = set(facility)
+                    popdict[u]['contacts']['LTCF'] = popdict[u]['contacts']['LTCF'].union(set(facility_staff))
+                    popdict[u]['contacts']['LTCF'].remove(u)
+
+                for u in facility_staff:
+                    popdict[u]['contacts']['LTCF'] = set(facility)
+                    popdict[u]['contacts']['LTCF'] = popdict[u]['contacts']['LTCF'].union(set(facility_staff))
+                    popdict[u]['contacts']['LTCF'].remove(u)
+
+        # read in home contacts
+        for nh, line in enumerate(fh):
+            r = line.strip().split(' ')
+            household = [int(u) for u in r]
+
+            for u in household:
+                popdict[u]['contacts']['H'] = set(household)
+                popdict[u]['contacts']['H'].remove(u)
+                popdict[u]['hhid'] = nh
+
+        # read in school contacts
+        for ns, (line1, line2) in enumerate(zip(fs, ft)):
+            r1 = line1.strip().split(' ')
+            r2 = line2.strip().split(' ')
+
+            students = [int(u) for u in r1]
+            teachers = [int(u) for u in r2]
+
+            for u in students:
+                popdict[u]['contacts']['S'] = set(students)
+                popdict[u]['contacts']['S'] = popdict[u]['contacts']['S'].union(set(teachers))
+                popdict[u]['contacts']['S'].remove(u)
+                popdict[u]['scid'] = ns
+                popdict[u]['sc_student'] = 1
+
+            for u in teachers:
+                popdict[u]['contacts']['S'] = set(students)
+                popdict[u]['contacts']['S'] = popdict[u]['contacts']['S'].union(set(teachers))
+                popdict[u]['contacts']['S'].remove(u)
+                popdict[u]['scid'] = ns
+                popdict[u]['sc_teacher'] = 1
+
+        # read in workplace contacts
+        for nw, line in enumerate(fw):
+            r = line.strip().split(' ')
+            workplace = [int(u) for u in r]
+
+            for u in workplace:
+                popdict[u]['contacts']['W'] = set(workplace)
+                popdict[u]['contacts']['W'].remove(u)
+                popdict[u]['wpid'] = nw
+
+    fh.close()
+    fs.close()
+    ft.close()
+    fw.close()
+    ffres.close()
+    ffstaff.close()
 
     return popdict
 
@@ -1275,80 +1324,162 @@
         smaller work groups are available via sp.trim_contacts() or sp.create_reduced_contacts_with_group_types(): see these methods for more details).
     """
 
+    uids = age_by_uid_dic.keys()
+    uids = [uid for uid in uids]
+
+    # uid are strings or ints
+    if isinstance(uids[0], str):
+        uid_mapping = {uid: u for u, uid in enumerate(uids)}
+    elif isinstance(uids[0], np.int64):
+        uid_mapping = {u: u for u in uids}
+    elif isinstance(uids[0], int):
+        uid_mapping = {u: u for u in uids}
+
     popdict = {}
     for uid in age_by_uid_dic:
-        popdict[uid] = {}
-        popdict[uid]['age'] = int(age_by_uid_dic[uid])
-        popdict[uid]['sex'] = np.random.randint(2)
-        popdict[uid]['loc'] = None
-        popdict[uid]['contacts'] = {}
-        popdict[uid]['snf_res'] = None
-        popdict[uid]['snf_staff'] = None
-        popdict[uid]['hhid'] = None
-        popdict[uid]['scid'] = None
-        popdict[uid]['wpid'] = None
-        popdict[uid]['snfid'] = None
+        u = uid_mapping[uid]
+        popdict[u] = {}
+        popdict[u]['age'] = int(age_by_uid_dic[uid])
+        popdict[u]['sex'] = np.random.randint(2)
+        popdict[u]['loc'] = None
+        popdict[u]['contacts'] = {}
+        popdict[u]['snf_res'] = None
+        popdict[u]['snf_staff'] = None
+        popdict[u]['hhid'] = None
+        popdict[u]['scid'] = None
+        popdict[u]['wpid'] = None
+        popdict[u]['snfid'] = None
         for k in ['H', 'S', 'W', 'C', 'LTCF']:
-            popdict[uid]['contacts'][k] = set()
-
-    for nf, facility in enumerate(facilities_by_uids):
-        facility_staff = facilities_staff_uids[nf]
-
-        for uid in facility:
-            popdict[uid]['snf_res'] = 1
-            popdict[uid]['snfid'] = nf
-
-        for uid in facility_staff:
-            popdict[uid]['snf_staff'] = 1
-            popdict[uid]['snfid'] = nf
-
-        if use_two_group_reduction:
-            popdict = create_reduced_contacts_with_group_types(popdict, facility, facility_staff, 'LTCF', average_degree=average_LTCF_degree, force_cross_edges=True)
-
-        else:
-            for uid in facility:
-                popdict[uid]['contacts']['LTCF'] = set(facility)
-                popdict[uid]['contacts']['LTCF'] = popdict[uid]['contacts']['LTCF'].union(set(facility_staff))
-                popdict[uid]['contacts']['LTCF'].remove(uid)
-
-            for uid in facility_staff:
-                popdict[uid]['contacts']['LTCF'] = set(facility)
-                popdict[uid]['contacts']['LTCF'] = popdict[uid]['contacts']['LTCF'].union(set(facility_staff))
-                popdict[uid]['contacts']['LTCF'].remove(uid)
-
-    for nh, household in enumerate(homes_by_uids):
-        for uid in household:
-            popdict[uid]['contacts']['H'] = set(household)
-            popdict[uid]['contacts']['H'].remove(uid)
-            popdict[uid]['hhid'] = nh
-
-    for ns, school in enumerate(schools_by_uids):
-        teachers = teachers_by_uids[ns]
-        for uid in school:
-            popdict[uid]['contacts']['S'] = set(school)
-            popdict[uid]['contacts']['S'] = popdict[uid]['contacts']['S'].union(set(teachers))
-            popdict[uid]['contacts']['S'].remove(uid)
-            popdict[uid]['scid'] = ns
-            popdict[uid]['sc_student'] = 1
-
-        for uid in teachers:
-            popdict[uid]['contacts']['S'] = set(school)
-            popdict[uid]['contacts']['S'] = popdict[uid]['contacts']['S'].union(set(teachers))
-            popdict[uid]['contacts']['S'].remove(uid)
-            popdict[uid]['scid'] = ns
-            popdict[uid]['sc_teacher'] = 1
-
-    # for ns, school in enumerate(schools_by_uids):
-    #     for uid in school:
-    #         popdict[uid]['contacts']['S'] = set(school)
-    #         popdict[uid]['contacts']['S'].remove(uid)
-    #         popdict[uid]['scid'] = ns
-
-    for nw, workplace in enumerate(workplaces_by_uids):
-        for uid in workplace:
-            popdict[uid]['contacts']['W'] = set(workplace)
-            popdict[uid]['contacts']['W'].remove(uid)
-            popdict[uid]['wpid'] = nw
+            popdict[u]['contacts'][k] = set()
+
+    if isinstance(uids[0], str):
+        # read in facility residents and staff
+        for nf, facility in enumerate(facilities_by_uids):
+            facility = [uid_mapping[uid] for uid in facility]
+            facility_staff = facilities_staff_uids[nf]
+            facility_staff = [uid_mapping[uid] for uid in facility_staff]
+
+            for u in facility:
+                popdict[u]['snf_res'] = 1
+                popdict[u]['snfid'] = nf
+
+            for u in facility_staff:
+                popdict[u]['snf_staff'] = 1
+                popdict[u]['snfid'] = nf
+
+            if use_two_group_reduction:
+                popdict = create_reduced_contacts_with_group_types(popdict, facility, facility_staff, 'LTCF', average_degree=average_LTCF_degree, force_cross_edges=True)
+
+            else:
+                for u in facility:
+                    popdict[u]['contacts']['LTCF'] = set(facility)
+                    popdict[u]['contacts']['LTCF'] = popdict[u]['contacts']['LTCF'].union(set(facility_staff))
+                    popdict[u]['contacts']['LTCF'].remove(u)
+
+                for u in facility_staff:
+                    popdict[u]['contacts']['LTCF'] = set(facility)
+                    popdict[u]['contacts']['LTCF'] = popdict[u]['contacts']['LTCF'].union(set(facility_staff))
+                    popdict[u]['contacts']['LTCF'].remove(u)
+
+        # read in home contacts
+        for nh, household in enumerate(homes_by_uids):
+            household = [uid_mapping[uid] for uid in household]
+
+            for u in household:
+                popdict[u]['contacts']['H'] = set(household)
+                popdict[u]['contacts']['H'].remove(u)
+                popdict[u]['hhid'] = nh
+
+        # read in school contacts
+        for ns, students in enumerate(schools_by_uids):
+            students = [uid_mapping[uid] for uid in students]
+            teachers = teachers_by_uids[ns]
+            teachers = [uid_mapping[uid] for uid in teachers]
+
+            for u in students:
+                popdict[u]['contacts']['S'] = set(students)
+                popdict[u]['contacts']['S'] = popdict[u]['contacts']['S'].union(set(teachers))
+                popdict[u]['contacts']['S'].remove(u)
+                popdict[u]['scid'] = ns
+                popdict[u]['sc_student'] = 1
+
+            for u in teachers:
+                popdict[u]['contacts']['S'] = set(students)
+                popdict[u]['contacts']['S'] = popdict[u]['contacts']['S'].union(set(teachers))
+                popdict[u]['contacts']['S'].remove(u)
+                popdict[u]['scid'] = ns
+                popdict[u]['sc_teacher'] = 1
+
+        # read in workplace contacts
+        for nw, workplace in enumerate(workplaces_by_uids):
+            workplace = [uid_mapping[uid] for uid in workplace]
+
+            for u in workplace:
+                popdict[u]['contacts']['W'] = set(workplace)
+                popdict[u]['contacts']['W'].remove(u)
+                popdict[u]['wpid'] = nw
+                if workplaces_by_industry_codes is not None:
+                    popdict[u]['wpindcode'] = int(workplaces_by_industry_codes[nw])
+
+    elif isinstance(uids[0], int) or isinstance(uids[0], np.int64):
+        # read in facility residents and staff
+        for nf, facility in enumerate(facilities_by_uids):
+            facility_staff = facilities_staff_uids[nf]
+
+            for u in facility:
+                popdict[u]['snf_res'] = 1
+                popdict[u]['snfid'] = nf
+
+            for u in facility_staff:
+                popdict[u]['snf_staff'] = 1
+                popdict[u]['snfid'] = nf
+
+            if use_two_group_reduction:
+                popdict = create_reduced_contacts_with_group_types(popdict, facility, facility_staff, 'LTCF', average_degree=average_LTCF_degree, force_cross_edges=True)
+
+            else:
+                for u in facility:
+                    popdict[u]['contacts']['LTCF'] = set(facility)
+                    popdict[u]['contacts']['LTCF'] = popdict[u]['contacts']['LTCF'].union(set(facility_staff))
+                    popdict[u]['contacts']['LTCF'].remove(u)
+
+                for u in facility_staff:
+                    popdict[u]['contacts']['LTCF'] = set(facility)
+                    popdict[u]['contacts']['LTCF'] = popdict[u]['contacts']['LTCF'].union(set(facility_staff))
+                    popdict[u]['contacts']['LTCF'].remove(u)
+
+        # read in home contacts
+        for nh, household in enumerate(homes_by_uids):
+            for u in household:
+                popdict[u]['contacts']['H'] = set(household)
+                popdict[u]['contacts']['H'].remove(u)
+                popdict[u]['hhid'] = nh
+
+        # read in school contacts
+        for ns, school in enumerate(schools_by_uids):
+            teachers = teachers_by_uids[ns]
+            for u in school:
+                popdict[u]['contacts']['S'] = set(school)
+                popdict[u]['contacts']['S'] = popdict[u]['contacts']['S'].union(set(teachers))
+                popdict[u]['contacts']['S'].remove(u)
+                popdict[u]['scid'] = ns
+                popdict[u]['sc_student'] = 1
+
+            for u in teachers:
+                popdict[u]['contacts']['S'] = set(school)
+                popdict[u]['contacts']['S'] = popdict[u]['contacts']['S'].union(set(teachers))
+                popdict[u]['contacts']['S'].remove(u)
+                popdict[u]['scid'] = ns
+                popdict[u]['sc_teacher'] = 1
+
+        # read in workplace contacts
+        for nw, workplace in enumerate(workplaces_by_uids):
+            for u in workplace:
+                popdict[u]['contacts']['W'] = set(workplace)
+                popdict[u]['contacts']['W'].remove(u)
+                popdict[u]['wpid'] = nw
+                if workplaces_by_industry_codes is not None:
+                    popdict[u]['wpindcode'] = int(workplaces_by_industry_codes[nw])
 
     return popdict
 
@@ -1585,15 +1716,17 @@
         for n, uid in enumerate(uids):
             if n >= show_n:
                 break
-            print(uid, popdict[uid]['age'])
+            print('person', uid, 'age', popdict[uid]['age'])
             for k in layers:
                 contact_ages = [popdict[c]['age'] for c in popdict[uid]['contacts'][k]]
-                print(k, sorted(contact_ages))
+                print('layer', k, 'contact ages', sorted(contact_ages))
+            print()
 
     else:
         for n, uid in enumerate(uids):
             if n >= show_n:
                 break
-            print(uid, popdict[uid]['age'])
+            print('person', uid, 'age', popdict[uid]['age'])
             for k in layers:
-                print(k, popdict[uid]['contacts'][k])+                print('layer', k, 'contact ids', popdict[uid]['contacts'][k])
+            print()