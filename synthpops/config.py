'''
The point of this file is to set the location of the data folder.
'''

#%% Housekeeping

import os

__all__ = ['datadir' ,'set_datadir', 'validate']

# Declaring this here makes it globally available as synthpops.datadir
datadir = None

# Set user-specific configurations
userpath = os.path.expanduser('~')
username = os.path.split(userpath)[-1]
datadirdict = {

    # 'dmistry': '/home/dmistry/Dropbox (IDM)/seattle_network',
<<<<<<< HEAD
    'dmistry': os.path.join('/home','dmistry','Dropbox (IDM)','synthpops'),
    'cliffk': os.path.join('/home','cliffk','idm','covid-19','data','seattle_network'),
    'lgeorge': os.path.join(os.path.expanduser('~'),'Dropbox','synthpops'),
    'ccollins': os.path.join(os.path.expanduser('~'),'Dropbox','synthpops')

=======
    'dmistry': os.path.join(userpath,'Dropbox (IDM)','synthpops'),
    'cliffk': os.path.join(userpath,'idm','Dropbox','synthpops'),
    'lgeorge': os.path.join(userpath,'Dropbox','synthpops'),
    'ccollins': os.path.join(userpath,'Dropbox','synthpops')
>>>>>>> 44c55c84
}

# Try to find the folder on load
if username in datadirdict.keys():
    datadir = datadirdict[username]
    print(f'Loading synthpops data from {datadir}.')
else:
    print(f'synthpops: your username "{username}" is not configured. Please use synthpops.set_datadir() to configure.')


#%% Functions

def set_datadir(folder):
    ''' Set the folder to something user-specific '''
    global datadir
    datadir = folder
    print(f'Done; data directory set to {folder}.')
    return


def validate(verbose=True):
    ''' Check that the data folder can be found '''
    if os.path.isdir(datadir):
        if verbose:
            print(f'The data folder {datadir} was found.')
    else:
        if datadir is None:
            raise FileNotFoundError(f'The datadir has not been set; use synthpops.set_datadir() and try again.')
        else:
            raise FileNotFoundError(f'The folder "{datadir}" does not exist, as far as I can tell.')<|MERGE_RESOLUTION|>--- conflicted
+++ resolved
@@ -17,18 +17,10 @@
 datadirdict = {
 
     # 'dmistry': '/home/dmistry/Dropbox (IDM)/seattle_network',
-<<<<<<< HEAD
-    'dmistry': os.path.join('/home','dmistry','Dropbox (IDM)','synthpops'),
-    'cliffk': os.path.join('/home','cliffk','idm','covid-19','data','seattle_network'),
-    'lgeorge': os.path.join(os.path.expanduser('~'),'Dropbox','synthpops'),
-    'ccollins': os.path.join(os.path.expanduser('~'),'Dropbox','synthpops')
-
-=======
     'dmistry': os.path.join(userpath,'Dropbox (IDM)','synthpops'),
     'cliffk': os.path.join(userpath,'idm','Dropbox','synthpops'),
     'lgeorge': os.path.join(userpath,'Dropbox','synthpops'),
     'ccollins': os.path.join(userpath,'Dropbox','synthpops')
->>>>>>> 44c55c84
 }
 
 # Try to find the folder on load
