--- conflicted
+++ resolved
@@ -13,19 +13,16 @@
 import psutil
 import sciris as sc
 import logging
-<<<<<<< HEAD
-from . import version as spv
-
-
-__all__ = ['logger', 'checkmem', 'datadir', 'localdatadir', 'version_info', 'set_datadir', 'set_nbrackets', 'validate']
-=======
 import datetime
 import sciris as sc
 import re
 import yaml
-
-__all__ = ['logger', 'checkmem', 'datadir', 'localdatadir', 'rel_path', 'alt_rel_path', 'set_datadir',  'set_nbrackets', 'validate', 'set_altdatadir',
-           'set_location_defaults', 'default_country', 'default_state', 'default_location', 'default_sheet_name',  'alt_location', 'default_household_size_1_included', 'get_config_data']
+from . import version as spv
+
+__all__ = ['logger', 'checkmem', 'datadir', 'localdatadir', 'rel_path', 'alt_rel_path', 'set_datadir', 'set_nbrackets',
+           'validate', 'set_altdatadir', 'set_location_defaults', 'default_country', 'default_state',
+           'default_location', 'default_sheet_name', 'alt_location', 'default_household_size_1_included',
+           'get_config_data', 'version_info']
 
 
 class LocationClass:
@@ -33,7 +30,6 @@
         self.country_location = country_location
         self.state_location = state_location
         self.location = location
->>>>>>> b6cf4726
 
 # Declaring this here makes it globally available as synthpops.datadir
 datadir = None
@@ -121,14 +117,13 @@
     return data
 
 #%% Functions
-<<<<<<< HEAD
 def version_info():
     print(f'Loading SynthPops v{spv.__version__} ({spv.__versiondate__}) from {thisdir}')
     print(f'Data folder: {datadir}')
     print(f'Git information:')
     sc.pp(spv.__gitinfo__)
     return
-=======
+
 def set_location_defaults(country=None):
     global config_file
     global default_country
@@ -179,8 +174,6 @@
 
 
 set_location_defaults()
->>>>>>> b6cf4726
-
 
 
 def set_datadir(root_dir, relative_path=None):
