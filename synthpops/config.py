'''
The point of this file is to set the location of the data folder.
'''

#%% Housekeeping

import os

__all__ = ['datadir' ,'set_datadir', 'validate']

# This whole point!
datadir = None

# Set user-specific configurations
username = os.path.split(os.path.expanduser('~'))[-1]
datadirdict = {
<<<<<<< HEAD
    # 'dmistry': '/home/dmistry/Dropbox (IDM)/seattle_network',
    'dmistry': os.path.join('/home','dmistry','Dropbox (IDM)','synthpops'),
    'cliffk': os.path.join('/home','cliffk','idm','covid-19','data','seattle_network'),
    'lgeorge': os.path.join(os.path.expanduser('~'),'Dropbox','synthpops'),
    'ccollins': os.path.join(os.path.expanduser('~'),'Dropbox','synthpops')
=======
    'dmistry': '/home/dmistry/Dropbox (IDM)/seattle_network',
    'cliffk': '/home/cliffk/idm/Dropbox/seattle_network',
>>>>>>> 096c7fd3
}

# Try to find the folder on load
if username in datadirdict.keys():
    datadir = datadirdict[username]
    print(f'Loading synthpops data from {datadir}.')
else:
    print(f'synthpops: your username "{username}" is not configured. Please use synthpops.set_datadir() to configure.')


#%% Functions

def set_datadir(folder):
    ''' Set the folder to something user-specific '''
    global datadir
    datadir = folder
    print(f'Done; data directory set to {folder}.')
    return


def validate(verbose=True):
    ''' Check that the data folder can be found '''
    if os.path.isdir(datadir):
        if verbose:
            print(f'The data folder {datadir} was found.')
    else:
        if datadir is None:
            raise FileNotFoundError(f'The datadir has not been set; use synthpops.set_datadir() and try again.')
        else:
            raise FileNotFoundError(f'The folder "{datadir}" does not exist, as far as I can tell.')<|MERGE_RESOLUTION|>--- conflicted
+++ resolved
@@ -14,16 +14,13 @@
 # Set user-specific configurations
 username = os.path.split(os.path.expanduser('~'))[-1]
 datadirdict = {
-<<<<<<< HEAD
+
     # 'dmistry': '/home/dmistry/Dropbox (IDM)/seattle_network',
     'dmistry': os.path.join('/home','dmistry','Dropbox (IDM)','synthpops'),
     'cliffk': os.path.join('/home','cliffk','idm','covid-19','data','seattle_network'),
     'lgeorge': os.path.join(os.path.expanduser('~'),'Dropbox','synthpops'),
     'ccollins': os.path.join(os.path.expanduser('~'),'Dropbox','synthpops')
-=======
-    'dmistry': '/home/dmistry/Dropbox (IDM)/seattle_network',
-    'cliffk': '/home/cliffk/idm/Dropbox/seattle_network',
->>>>>>> 096c7fd3
+
 }
 
 # Try to find the folder on load
